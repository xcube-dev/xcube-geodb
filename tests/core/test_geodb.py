import json
import unittest
from io import StringIO
from unittest.mock import MagicMock

import pandas as pd
import requests
import requests_mock
from geopandas import GeoDataFrame
from psycopg2 import OperationalError
<<<<<<< HEAD
from requests_mock.mocker import Mocker
=======
from requests_mock import Mocker
>>>>>>> 25db357d
from shapely import wkt, Polygon

from tests.utils import del_env
from xcube_geodb.core.geodb import GeoDBClient, GeoDBError, warn, check_crs, EventType
from xcube_geodb.core.message import Message

TEST_GEOM = (
    "0103000020D20E000001000000110000007593188402B51B4"
    "1B6F3FDD4423FF6405839B4C802B51B412B8716D9EC3EF6406"
    "F1283C0EBB41B41A8C64B37C53EF640B6F3FDD4E4B41B419A999"
    "999A33EF6400E2DB29DCFB41B41EE7C3F35B63EF6407F6ABC"
    "74C0B41B41EE7C3F35B63EF6407B14AE47BDB41B41AAF1D24D"
    "043FF6408B6CE77B64B41B413F355EBA8F3FF6402B8716D970"
    "B41B41986E1283EC3FF640A4703D0A76B41B4179E92631AE3F"
    "F6404260E5D08AB41B4123DBF97E923FF6409EEFA7C69CB41"
    "B4100000000AC3FF6405839B448B3B41B411D5A643B973FF6"
    "408195438BC6B41B41666666666C3FF640D122DBF9E3B41B4"
    "139B4C876383FF640E9263188F8B41B41333333333D3FF64075"
    "93188402B51B41B6F3FDD4423FF640"
)


# noinspection DuplicatedCode
@requests_mock.mock(real_http=False)
class GeoDBClientTest(unittest.TestCase):
    def setUp(self) -> None:
        self._api = GeoDBClient(
            dotenv_file="tests/envs/.env_test",
            config_file="tests/.geodb",
            raise_it=True,
        )

        self._server_test_url = self._api._server_url
        self._server_test_port = self._api._server_port
        self._base_url = self._server_test_url
        if self._server_test_port:
            self._base_url += ":" + str(self._server_test_port)
        self._gs_server_url = self._api._gs_server_url
        self._gs_server_port = self._api._gs_server_port

        self._server_test_auth_domain = "https://winchester.deployment"

    def tearDown(self) -> None:
        del_env(dotenv_path="tests/envs/.env_test")

    def set_global_mocks(self, m):
        m.post(
            self._server_test_auth_domain + "/oauth/token",
            json={"access_token": "A long lived token", "expires_in": 12345},
        )

        url = f"{self._base_url}/rpc/geodb_whoami"
        m.get(url, text=json.dumps("helge"))

        url = f"{self._base_url}/rpc/geodb_get_collection_srid"
        m.post(url, json=[{"src": [{"srid": 4326}]}])

        url = f"{self._base_url}/rpc/geodb_log_event"
        m.post(url, text=json.dumps(""))

    def set_auth_change_mocks(self, m):
        m.post(
            self._server_test_auth_domain + "/oauth/token",
            json={
                "access_token": "A long lived token but a different user",
                "expires_in": 12345,
            },
        )

        url = f"{self._base_url}/rpc/geodb_whoami"
        m.get(url, text=json.dumps("pope"))

        self._api._auth_client_id = "fsvsdv"

    def test_server_url(self, m):
        self.assertEqual(self._api._server_url, self._api.server_url)

    def test_my_usage(self, m):
        # self.set_global_mocks(m)

        m.post(
            self._server_test_auth_domain + "/oauth/token",
            json={"access_token": "A long lived token", "expires_in": 12345},
        )

        expected_response = {"usage": "10MB"}
        server_response = [{"src": [expected_response]}]
        url = f"{self._server_test_url}:{self._server_test_port}/rpc/geodb_get_my_usage"
        m.post(url, text=json.dumps(server_response))

        res = self._api.get_my_usage()
        self.assertDictEqual(expected_response, res)

        expected_response = {"usage": "10000"}
        server_response = [{"src": [expected_response]}]
        url = f"{self._server_test_url}:{self._server_test_port}/rpc/geodb_get_my_usage"
        m.post(url, text=json.dumps(server_response))

        res = self._api.get_my_usage(pretty=False)
        self.assertDictEqual(expected_response, res)

    def test_get_my_collections(self, m):
        self.set_global_mocks(m)

        server_response = [
            {"collection": "geodb_admin_land_use", "grantee": "geodb_admin"},
            {"collection": "geodb_admin_land_use", "grantee": "PUBLIC"},
        ]

        server_response = [{"src": server_response}]

        url = f"{self._server_test_url}:{self._server_test_port}/rpc/geodb_get_my_collections"
        m.post(url, text=json.dumps(server_response))

        res = self._api.get_my_collections()
        self.assertIsInstance(res, pd.DataFrame)
        res = res.to_dict()
        expected_response = {
            "collection": {0: "geodb_admin_land_use", 1: "geodb_admin_land_use"},
            "grantee": {0: "geodb_admin", 1: "PUBLIC"},
        }
        self.assertDictEqual(expected_response, res)

        m.post(url, json=[{"src": []}])

        res = self._api.get_my_collections()

        self.assertIsInstance(res, pd.DataFrame)
        self.assertEqual(len(res), 0)

    # noinspection PyTypeChecker
    def test_get_collection(self, m: Mocker):
        self.set_global_mocks(m)
        global TEST_GEOM
        test_collection = [
            {
                "id": 1,
                "created_at": "2020-04-08T13:08:06.733626+00:00",
                "modified_at": None,
                "geometry": TEST_GEOM,
                "d_od": "2019-03-26",
            },
            {
                "id": 2,
                "created_at": "2020-04-08T13:08:06.733626+00:00",
                "modified_at": None,
                "geometry": TEST_GEOM,
                "d_od": "2019-03-26",
            },
            {
                "id": 3,
                "created_at": "2020-04-08T13:08:06.733626+00:00",
                "modified_at": None,
                "geometry": TEST_GEOM,
                "d_od": "2019-03-26",
            },
            {
                "id": 4,
                "created_at": "2020-04-08T13:08:06.733626+00:00",
                "modified_at": None,
                "geometry": TEST_GEOM,
                "d_od": "2019-03-26",
            },
            {
                "id": 5,
                "created_at": "2020-04-08T13:08:06.733626+00:00",
                "modified_at": None,
                "geometry": TEST_GEOM,
                "d_od": "2019-03-26",
            },
            {
                "id": 6,
                "created_at": "2020-04-08T13:08:06.733626+00:00",
                "modified_at": None,
                "geometry": TEST_GEOM,
                "d_od": "2019-03-26",
            },
            {
                "id": 7,
                "created_at": "2020-04-08T13:08:06.733626+00:00",
                "modified_at": None,
                "geometry": TEST_GEOM,
                "d_od": "2019-03-26",
            },
            {
                "id": 8,
                "created_at": "2020-04-08T13:08:06.733626+00:00",
                "modified_at": None,
                "geometry": TEST_GEOM,
                "d_od": "2019-03-26",
            },
            {
                "id": 9,
                "created_at": "2020-04-08T13:08:06.733626+00:00",
                "modified_at": None,
                "geometry": TEST_GEOM,
                "d_od": "2019-03-26",
            },
            {
                "id": 10,
                "created_at": "2020-04-08T13:08:06.733626+00:00",
                "modified_at": None,
                "geometry": TEST_GEOM,
                "d_od": "2019-03-26",
            },
        ]
        url = f"{self._server_test_url}:{self._server_test_port}/helge_test"
        m.get(url, text=json.dumps(test_collection))

        url_with_limits = (
            f"{self._server_test_url}:"
            f"{self._server_test_port}"
            f"/helge_test?limit=2&offset=3"
        )
        m.get(url_with_limits, text=json.dumps(test_collection[3:5]))

        url_with_limit_and_query = (
            f"{self._server_test_url}:"
            f"{self._server_test_port}"
            f"/helge_test?id=10&limit=2&offset=0"
        )
        m.get(url_with_limit_and_query, text=json.dumps([test_collection[9]]))

        url = f"{self._base_url}/rpc/geodb_log_event"
        log_event_endpoint = m.post(url, text=json.dumps("something"))

        r = self._api.get_collection("test")
        self.assertIsInstance(r, GeoDataFrame)
        self.assertTrue("geometry" in r)

        r = self._api.get_collection("test", limit=2, offset=3)
        self.assertIsInstance(r, GeoDataFrame)
        self.assertTrue("geometry" in r)
        self.assertEqual(2, r.shape[0])
        it = r.iterrows()
        self.assertEqual(4, dict(next(it)[1])["id"])
        self.assertEqual(5, dict(next(it)[1])["id"])

        r = self._api.head_collection("test")
        self.assertIsInstance(r, GeoDataFrame)
        self.assertTrue("geometry" in r)
        self.assertEqual(10, r.shape[0])

        r = self._api.get_collection("test", "id=10", limit=2)
        self.assertIsInstance(r, GeoDataFrame)
        self.assertTrue("geometry" in r)
        self.assertEqual(1, r.shape[0])
        it = r.iterrows()
        self.assertEqual(10, dict(next(it)[1])["id"])

        url = f"{self._server_test_url}:{self._server_test_port}/helge_test"
        m.get(url, json=[])
        r = self._api.get_collection("test")
        self.assertIsInstance(r, pd.DataFrame)
        self.assertEqual(len(r), 0)

        self.assertEqual(5, log_event_endpoint.call_count)

    def test_head_collection(self, m: Mocker):
        self.set_global_mocks(m)
        global TEST_GEOM
        test_collection = [
            {
                "id": 1,
                "created_at": "2020-04-08T13:08:06.733626+00:00",
                "modified_at": None,
                "geometry": TEST_GEOM,
                "d_od": "2019-03-26",
            }
        ]
        url = f"{self._server_test_url}:{self._server_test_port}/test_collection"
        m.get(url, text=json.dumps(test_collection))

        url = f"{self._base_url}/rpc/geodb_log_event"
        log_event_endpoint = m.post(url, text=json.dumps("something"))

        r = self._api.head_collection("collection", database="test")
        self.assertIsInstance(r, GeoDataFrame)
        self.assertTrue("geometry" in r)

        self.assertEqual(1, log_event_endpoint.call_count)

    def test_collection_exists(self, m: Mocker):
        self.set_global_mocks(m)
        global TEST_GEOM
        test_collection = [
            {
                "id": 1,
                "created_at": "2020-04-08T13:08:06.733626+00:00",
                "modified_at": None,
                "geometry": TEST_GEOM,
                "d_od": "2019-03-26",
            }
        ]
        url = f"{self._server_test_url}:{self._server_test_port}/test_collection"
        m.get(url, text=json.dumps(test_collection))

        url = f"{self._base_url}/rpc/geodb_log_event"
        log_event_endpoint = m.post(url, text=json.dumps("something"))

        exists = self._api.collection_exists("collection", "test")
        self.assertTrue(exists)
        self.assertEqual(0, log_event_endpoint.call_count)

    def test_get_collection_bbox(self, m):
        self.set_global_mocks(m)
        url = (
            f"{self._server_test_url}:"
            f"{self._server_test_port}/rpc/geodb_get_collection_bbox"
        )
        m.post(url, json="BOX(-6 9,5 11)")

        bbox = json.dumps(self._api.get_collection_bbox("any", exact=True))
        self.assertEqual(str([9, -6, 11, 5]), str(bbox))

        url = (
            f"{self._server_test_url}:"
            f"{self._server_test_port}/rpc/geodb_estimate_collection_bbox"
        )
        m.post(url, json="BOX(-5 8,2 10)")

        bbox = json.dumps(self._api.get_collection_bbox("any"))
        self.assertEqual(str([8, -5, 10, 2]), str(bbox))

        m.post(url, text="null")
        bbox = self._api.get_collection_bbox("any")
        self.assertIsNone(bbox)

    def test_get_geometry_types(self, m):
        self.set_global_mocks(m)

        url = f"{self._base_url}/rpc/geodb_geometry_types"
        m.post(
            url,
            json=[
                {
                    "types": [
                        {"geometrytype": "POLYGON"},
                        {"geometrytype": "POLYGON"},
                        {"geometrytype": "POINT"},
                    ]
                }
            ],
        )

        res = self._api.get_geometry_types("test", aggregate=False, database="test_db")
        expected = ["POLYGON", "POLYGON", "POINT"]
        self.assertListEqual(res, expected)

        url = f"{self._base_url}/rpc/geodb_geometry_types"
        m.post(
            url,
            json=[{"types": [{"geometrytype": "POINT"}, {"geometrytype": "POLYGON"}]}],
        )

        res = self._api.get_geometry_types("test", aggregate=True, database="test_db")
        expected = ["POINT", "POLYGON"]
        self.assertListEqual(res, expected)

    def test_rename_collection(self, m):
        self.set_global_mocks(m)

        url = f"{self._base_url}/rpc/geodb_rename_collection"
        m.post(url, text="success")

        url = f"{self._base_url}/rpc/geodb_log_event"
        log_event_endpoint = m.post(url, text=json.dumps("something"))

        self.assertEqual(0, log_event_endpoint.call_count)

        res = self._api.rename_collection("test", "test_new")
        expected = {"Message": "Collection renamed from test to test_new"}
        self.check_message(res, expected)

        self.assertEqual(1, log_event_endpoint.call_count)
        self.assertDictEqual(
            {
                "event_type": "renamed",
                "message": "collection None_test to None_test_new",
                "user": "helge",
            },
            json.loads(log_event_endpoint.last_request.text),
        )

        url = f"{self._base_url}/rpc/geodb_rename_collection"
        m.post(url, text="error", status_code=400)

        with self.assertRaises(GeoDBError) as e:
            self._api.rename_collection("test", "test_new")
        self.assertEqual("error", str(e.exception))

    def test_move_collection(self, m):
        self.set_global_mocks(m)

        url = f"{self._base_url}/rpc/geodb_rename_collection"
        m.post(url, text="success")

        url = f"{self._base_url}/rpc/geodb_log_event"
        log_event_endpoint = m.post(url, text=json.dumps("something"))

        self.assertEqual(0, log_event_endpoint.call_count)

        res = self._api.move_collection("test", "db_new", "db_old")
        expected = {"Message": "Collection moved from db_old to db_new"}
        self.check_message(res, expected)

        self.assertEqual(1, log_event_endpoint.call_count)
        self.assertDictEqual(
            {
                "event_type": "moved",
                "message": "collection db_old_test to db_new_test",
                "user": "helge",
            },
            json.loads(log_event_endpoint.last_request.text),
        )

        m.post(url, text="error", status_code=400)

        with self.assertRaises(GeoDBError) as e:
            self._api.move_collection("test", "db_old", "db_new")
        self.assertEqual("error", str(e.exception))

    def test_copy_collection(self, m):
        self.set_global_mocks(m)

        url = f"{self._base_url}/rpc/geodb_copy_collection"
        m.post(url, text="success")
        url = f"{self._base_url}/rpc/geodb_log_event"
        log_event_endpoint = m.post(url, text=json.dumps("something"))

        self.assertEqual(0, log_event_endpoint.call_count)

        res = self._api.copy_collection("col", "col_new", "db_new")

        expected = {"Message": "Collection copied from None_col to db_new_col_new"}
        self.check_message(res, expected)
        self.assertEqual(1, log_event_endpoint.call_count)
        self.assertDictEqual(
            {
                "event_type": "copied",
                "message": "collection None_col to db_new_col_new",
                "user": "helge",
            },
            json.loads(log_event_endpoint.last_request.text),
        )

        m.post(url, text="error", status_code=400)

        with self.assertRaises(GeoDBError) as e:
            self._api.copy_collection("col", "col_new", "db_new")
        self.assertEqual("error", str(e.exception))

    def test_auth(self, m):
        self._api.use_auth_cache = False
        self.set_global_mocks(m)

        auth_access_token = self._api.auth_access_token
        self.assertEqual("A long lived token", auth_access_token)

        self.set_auth_change_mocks(m)
        auth_access_token = self._api.auth_access_token
        self.assertEqual("A long lived token", auth_access_token)

    def test_create_database(self, m):
        expected_response = True
        url = f"{self._server_test_url}:{self._server_test_port}/rpc/geodb_create_database"
        m.post(url, text=json.dumps(expected_response))
        self.set_global_mocks(m)

        res = self._api.create_database(database="test")

        expected = {"Message": "Database test created"}
        self.check_message(res, expected)

        m.post(url, text="Response invalid", status_code=400)

        with self.assertRaises(GeoDBError) as e:
            self._api.create_database(database="test")

        self.assertEqual("Response invalid", str(e.exception))

    def test_force_truncate_database(self, m: Mocker):
        self.set_global_mocks(m)
        username = "memyselfi"
        database = "andmydatabase"

        url = (
            f"{self._server_test_url}:{self._server_test_port}"
            f"/rpc/geodb_get_collection_srid"
        )
        m.post(url, json={}, status_code=400)

        url = (
            f"{self._server_test_url}:{self._server_test_port}"
            f"/geodb_user_databases?name=eq.{database}"
        )
        m.get(
            url,
            json={"id": 3, "name": database, "owner": username, "iss": None},
            status_code=200,
        )

        url = (
            f"{self._server_test_url}:{self._server_test_port}"
            f"/geodb_user_databases?owner=eq.{username}"
        )
        m.get(
            url,
            json=[
                {"id": 3, "name": database, "owner": username, "iss": None},
            ],
            status_code=200,
        )

        url = (
            f"{self._server_test_url}:{self._server_test_port}"
            f"/rpc/geodb_get_my_collections"
        )
        collections = [
            {
                "src": [
                    {
                        "collection": "some_collection_I_got",
                        "database": database,
                        "owner": username,
                    },
                    {
                        "collection": "another_collection_I_got",
                        "database": database,
                        "owner": username,
                    },
                ]
            }
        ]
        m.post(
            url,
            json=collections,
            status_code=200,
        )

        url = (
            f"{self._server_test_url}:{self._server_test_port}"
            f"/rpc/geodb_drop_collections"
        )
        drop_collections_endpoint = m.post(
            url,
            status_code=200,
        )

        url = f"{self._server_test_url}:{self._server_test_port}/rpc/geodb_whoami"
        m.get(url, json=username)

        url = (
            f"{self._server_test_url}:{self._server_test_port}"
            f"/rpc/geodb_truncate_database"
        )
        truncate_database_endpoint = m.post(
            url,
            status_code=200,
        )

        self._api.truncate_database(database=database, force=True)

        self.assertEqual(2, drop_collections_endpoint.call_count)
        self.assertEqual(1, truncate_database_endpoint.call_count)

    def test_cannot_truncate_nonexisting_database(self, m: Mocker):
        self.set_global_mocks(m)
        database = "memyselfi"

        url = f"{self._server_test_url}:{self._server_test_port}/rpc/geodb_get_collection_srid"
        m.post(url, json={}, status_code=400)

        url = f"{self._server_test_url}:{self._server_test_port}/geodb_user_databases?name=eq.{database}"
        m.get(url, json={}, status_code=200)

        with self.assertRaises(GeoDBError) as context:
            self._api.truncate_database(database)

        self.assertEqual(
            str(context.exception),
            f"Database {database} does not exist. No action has been taken.",
        )

    def test_cannot_truncate_default_database(self, m: Mocker):
        self.set_global_mocks(m)
        username = "memyselfi"
        database = username

        url = (
            f"{self._server_test_url}:{self._server_test_port}"
            f"/rpc/geodb_get_collection_srid"
        )
        m.post(url, json={}, status_code=400)

        url = (
            f"{self._server_test_url}:{self._server_test_port}"
            f"/geodb_user_databases?name=eq.{database}"
        )
        m.get(
            url,
            json={"id": 3, "name": database, "owner": username, "iss": None},
            status_code=200,
        )

        url = f"{self._server_test_url}:{self._server_test_port}/rpc/geodb_whoami"
        m.get(url, json=username)

        with self.assertRaises(GeoDBError) as context:
            self._api.truncate_database(database=database)
        self.assertEqual(
            f"The default database {database} cannot be dropped. "
            f"No action has been taken.",
            str(context.exception),
        )

    def test_cannot_truncate_nonowned_database(self, m: Mocker):
        self.set_global_mocks(m)
        username = "memyselfi"
        database = "some_database_i_dont_own"

        url = (
            f"{self._server_test_url}:{self._server_test_port}"
            f"/rpc/geodb_get_collection_srid"
        )
        m.post(url, json={}, status_code=400)

        url = (
            f"{self._server_test_url}:{self._server_test_port}"
            f"/geodb_user_databases?owner=eq.{username}"
        )
        m.get(
            url,
            json=[
                {"id": 3, "name": "some_db_i_own", "owner": username, "iss": None},
            ],
            status_code=200,
        )

        url = (
            f"{self._server_test_url}:{self._server_test_port}"
            f"/geodb_user_databases?name=eq.{database}"
        )
        m.get(
            url,
            json=[
                {
                    "id": 4,
                    "name": database,
                    "owner": "some_user_that_is_not_me",
                    "iss": None,
                },
            ],
            status_code=200,
        )

        url = f"{self._server_test_url}:{self._server_test_port}/rpc/geodb_whoami"
        m.get(url, json=username)

        with self.assertRaises(GeoDBError) as context:
            self._api.truncate_database(database=database)
        self.assertEqual(
            f"You can only delete databases you own. You are not the owner of "
            f"database {database}.",
            str(context.exception),
        )

    def test_cannot_truncate_nonempty_database(self, m: Mocker):
        self.set_global_mocks(m)
        username = "memyselfi"
        database = "andmydatabase"

        url = (
            f"{self._server_test_url}:{self._server_test_port}"
            f"/rpc/geodb_get_collection_srid"
        )
        m.post(url, json={}, status_code=400)

        url = (
            f"{self._server_test_url}:{self._server_test_port}"
            f"/geodb_user_databases?name=eq.{database}"
        )
        m.get(
            url,
            json={"id": 3, "name": database, "owner": username, "iss": None},
            status_code=200,
        )

        url = (
            f"{self._server_test_url}:{self._server_test_port}"
            f"/geodb_user_databases?owner=eq.{username}"
        )
        m.get(
            url,
            json=[
                {"id": 3, "name": database, "owner": username, "iss": None},
            ],
            status_code=200,
        )

        url = (
            f"{self._server_test_url}:{self._server_test_port}"
            f"/rpc/geodb_get_my_collections"
        )
        m.post(
            url,
            json=[
                {
                    "src": [
                        {
                            "collection": "some_collection_I_got",
                            "database": database,
                            "owner": username,
                        }
                    ]
                }
            ],
            status_code=200,
        )

        url = f"{self._server_test_url}:{self._server_test_port}/rpc/geodb_whoami"
        m.get(url, json=username)

        with self.assertRaises(GeoDBError) as context:
            self._api.truncate_database(database=database)
        self.assertEqual(
            f"The database {database} is not empty, and can therefore not be dropped. "
            f"No action has been taken. "
            f"If you wish to drop the database and all the collections inside, use "
            f"`force=True`. Warning: this action cannot be reverted!",
            str(context.exception),
        )

    def test_create_collection_if_not_exist(self, m):
        self.set_global_mocks(m)

        self._api.collection_exists = MagicMock(
            name="collection_exists", return_value=True
        )
        res = self._api.create_collection_if_not_exists("test", {})
        self.assertIsNone(res)

        self._api.collection_exists = MagicMock(
            name="collection_exists", return_value=False
        )
        self._api.create_collection = MagicMock(
            name="create_collection", return_value={"name": "test"}
        )
        res = self._api.create_collection_if_not_exists("test", {})
        self.assertDictEqual({"name": "test"}, res)
        self.assertIsInstance(res, dict)

    def test_create_collections_if_not_exist(self, m):
        self.set_global_mocks(m)

        self._api.collection_exists = MagicMock(
            name="collection_exists", return_value=True
        )
        self._api.create_collections = MagicMock(
            name="create_collections", return_value={}
        )
        res = self._api.create_collections_if_not_exist({"name": "test"})
        self.assertDictEqual({}, res)
        self.assertIsInstance(res, dict)

        self._api.collection_exists = MagicMock(
            name="collection_exists", return_value=None
        )
        self._api.create_collections = MagicMock(
            name="create_collections", return_value={"name": "test"}
        )
        res = self._api.create_collections_if_not_exist({"name": "test"})
        self.assertDictEqual({"name": "test"}, res)
        self.assertIsInstance(res, dict)

    # noinspection DuplicatedCode
    def test_create_collection(self, m):
        self.set_global_mocks(m)

        response = "Success"
        url = f"{self._base_url}/rpc/geodb_create_database"
        m.post(url, text=json.dumps(response))
        url = f"{self._base_url}/rpc/geodb_create_collections"
        m.post(url, text=json.dumps(response))
        url = f"{self._base_url}/geodb_user_databases?name=eq.helge"
        m.get(url, text=json.dumps("helge"))
        url = f"{self._base_url}/rpc/geodb_log_event"
        log_event_endpoint = m.post(url, text=json.dumps(response))

        self.assertEqual(0, log_event_endpoint.call_count)
        res = self._api.create_collection(
            collection="test", properties={"test_col": "inger"}
        )
        self.assertTrue(res)

        self.assertEqual(1, log_event_endpoint.call_count)
        self.assertDictEqual(
            {
                "event_type": "created",
                "message": "collection helge_test",
                "user": "helge",
            },
            json.loads(log_event_endpoint.last_request.text),
        )

    # noinspection DuplicatedCode
    def test_capabilities_cache_on_create(self, m):
        self.set_global_mocks(m)

        response = "Success"
        url = f"{self._base_url}/geodb_user_databases?name=eq.helge"
        m.get(url, text=json.dumps(response))
        url = f"{self._base_url}/rpc/geodb_create_collections"
        m.post(url, text=json.dumps(response))
        url = f"{self._base_url}/"
        capabilities_endpoint = m.get(
            url, text=json.dumps({"definitions": {"helge_test": "dummy"}})
        )

        self.assertEqual(0, capabilities_endpoint.call_count)
        self._api.create_collection(collection="test", properties={"test_col": "inger"})
        self._api.get_collection_info(collection="test")

        self.assertEqual(1, capabilities_endpoint.call_count)

    # noinspection DuplicatedCode
    def test_capabilities_cache_on_drop(self, m):
        self.set_global_mocks(m)

        response = "Success"
        url = f"{self._base_url}/geodb_user_databases?name=eq.helge"
        m.get(url, text=json.dumps(response))
        url = f"{self._base_url}/rpc/geodb_drop_collections"
        m.post(url, text=json.dumps(response))
        url = f"{self._base_url}/"
        capabilities_endpoint = m.get(
            url, text=json.dumps({"definitions": {"helge_test": "dummy"}})
        )

        self.assertEqual(0, capabilities_endpoint.call_count)
        self._api.drop_collection(collection="test")
        self._api.get_collection_info(collection="test")

        self.assertEqual(1, capabilities_endpoint.call_count)

    def test_create_collections(self, m):
        expected_response = {
            "collections": {
                "helge_land_use3": {
                    "crs": 3794,
                    "properties": {
                        "D_OD": "date",
                        "RABA_ID": "float",
                        "RABA_PID": "float",
                    },
                }
            }
        }
        # noinspection DuplicatedCode
        url = f"{self._base_url}/rpc/geodb_create_database"
        m.post(url, text=json.dumps(expected_response))
        url = f"{self._base_url}/rpc/geodb_create_collections"
        m.post(url, text=json.dumps(expected_response))
        url = f"{self._base_url}/geodb_user_databases?name=eq.helge"
        m.get(url, text=json.dumps("helge"))
        url = f"{self._base_url}/rpc/geodb_log_event"
        m.post(url, text=json.dumps(""))
        self.set_global_mocks(m)

        collections = {
            "land_use3": {
                "crs": 3794,
                "properties": {"RABA_PID": "float", "RABA_ID": "float", "D_OD": "date"},
            }
        }

        res = self._api.create_collections(collections=collections)
        self.assertIsInstance(res, Message)
        self.assertDictEqual(expected_response, res.to_dict())

        self._api.database_exists = MagicMock(
            name="database_exists", return_value=False
        )
        res = self._api.create_collections(collections=collections, database="helge")
        expected = {"Message": "Database does not exist."}
        self.check_message(res, expected)

        self._api.database_exists = MagicMock(name="database_exists", return_value=True)
        self._api.drop_collections = MagicMock(name="drop_collections")
        res = self._api.create_collections(
            collections=collections, database="helge", clear=True
        )
        self._api.drop_collections.assert_called_once()

        url = f"{self._server_test_url}:{self._server_test_port}/rpc/geodb_create_collections"
        m.post(url=url, json=collections, status_code=400)

        with self.assertRaises(GeoDBError) as e:
            self._api.create_collections(
                collections=collections, database="helge", clear=True
            )

        expected = {
            "collections": {
                "helge_land_use3": {
                    "crs": 3794,
                    "properties": {
                        "RABA_PID": "float",
                        "RABA_ID": "float",
                        "D_OD": "date",
                    },
                }
            }
        }

        self.assertDictEqual(expected, res.to_dict())

    def test_drop_collections(self, m):
        self.set_global_mocks(m)
        url = f"{self._server_test_url}:{self._server_test_port}/rpc/geodb_drop_collections"

        m.post(url=url, json={"name": "test"}, status_code=400)

        with self.assertRaises(GeoDBError) as e:
            self._api.drop_collections(["test"])

        self.assertEqual('{"name": "test"}', str(e.exception))

    def test_create_collections_epsg_string(self, m):
        expected_response = {
            "collections": {
                "helge_land_use3": {
                    "crs": 3794,
                    "properties": {
                        "D_OD": "date",
                        "RABA_ID": "float",
                        "RABA_PID": "float",
                    },
                }
            }
        }
        url = f"{self._base_url}/rpc/geodb_create_database"
        m.post(url, text=json.dumps(expected_response))
        url = f"{self._base_url}/rpc/geodb_create_collections"
        m.post(url, text=json.dumps(expected_response))
        url = f"{self._base_url}/geodb_user_databases?name=eq.helge"
        m.get(url, text=json.dumps("helge"))
        url = f"{self._base_url}/rpc/geodb_log_event"
        m.post(url, text=json.dumps(""))
        self.set_global_mocks(m)

        collections = {
            "land_use3": {
                "crs": "epsg:3794",
                "properties": {"RABA_PID": "float", "RABA_ID": "float", "D_OD": "date"},
            }
        }

        res = self._api.create_collections(collections=collections)
        self.assertIsInstance(res.to_dict(), dict)
        self.assertDictEqual(expected_response, res.to_dict())

    def test_drop_collection(self, m):
        self.set_global_mocks(m)

        response = "Success"
        url = f"{self._base_url}/rpc/geodb_drop_collections"
        m.post(url, text=json.dumps(response))
        url = f"{self._base_url}/rpc/geodb_log_event"
        log_event_endpoint = m.post(url, text=json.dumps(response))

        self.assertEqual(0, log_event_endpoint.call_count)
        res = self._api.drop_collection("test")
        self.assertTrue(res)

        self.assertEqual(1, log_event_endpoint.call_count)
        self.assertDictEqual(
            {
                "event_type": "dropped",
                "message": "collection helge_test",
                "user": "helge",
            },
            json.loads(log_event_endpoint.last_request.text),
        )

    def test_add_properties(self, m):
        self.set_global_mocks(m)

        url = f"{self._base_url}/rpc/geodb_add_properties"
        m.post(url, text=json.dumps(""))
        url = f"{self._base_url}/rpc/geodb_log_event"
        log_event_endpoint = m.post(url, text=json.dumps(""))

        self.assertEqual(0, log_event_endpoint.call_count)
        res = self._api.add_properties(
            "test_collection", {"test_prop": "INT", "test_prop2": "TEXT"}
        )
        self.assertEqual(2, log_event_endpoint.call_count)
        self.assertDictEqual(
            {
                "event_type": "added property",
                "message": "{name: test_prop2, type: TEXT} to "
                "collection helge_test_collection",
                "user": "helge",
            },
            json.loads(log_event_endpoint.last_request.text),
        )
        self.check_message(res, {"Message": "Properties added"})

    @unittest.skip
    def test_filter_by_bbox(self, m):
        expected_response = {
            "src": [
                {
                    "id": "dd",
                    "geometry": "0103000020D20E000001000000110000007593188402B51B4"
                    "1B6F3FDD4423FF6405839B4C802B51B412B8716D9EC3EF6406"
                    "F1283C0EBB41B41A8C64B37C53EF640B6F3FDD4E4B41B419A999"
                    "999A33EF6400E2DB29DCFB41B41EE7C3F35B63EF6407F6ABC"
                    "74C0B41B41EE7C3F35B63EF6407B14AE47BDB41B41AAF1D24D"
                    "043FF6408B6CE77B64B41B413F355EBA8F3FF6402B8716D970"
                    "B41B41986E1283EC3FF640A4703D0A76B41B4179E92631AE3F"
                    "F6404260E5D08AB41B4123DBF97E923FF6409EEFA7C69CB41"
                    "B4100000000AC3FF6405839B448B3B41B411D5A643B973FF6"
                    "408195438BC6B41B41666666666C3FF640D122DBF9E3B41B4"
                    "139B4C876383FF640E9263188F8B41B41333333333D3FF64075"
                    "93188402B51B41B6F3FDD4423FF640",
                }
            ]
        }

        url = f"{self._server_test_url}:{self._server_test_port}"
        path = "/rpc/geodb_get_by_bbox"

        self.set_global_mocks(m)

        m.get(
            url=url,
            text=json.dumps(
                {
                    "paths": ["/rpc/geodb_get_by_bbox"],
                    "definitions": ["helge_collection"],
                }
            ),
        )

        m.get(url=url + "/helge_collection?limit=10", json={"test": 1})

        m.post(url + path, text=json.dumps(expected_response))

        gdf = self._api.get_collection_by_bbox(
            collection="collection", bbox=(452750.0, 88909.549, 464000.0, 102486.299)
        )

        res = gdf.to_dict()
        ident = res["id"][0]
        geo = res["geometry"][0]
        exp_geo = (
            "POLYGON ((453952.629 91124.177, 453952.696 91118.803, 453946.938 91116.326, "
            "453945.208 91114.22500000001, 453939.904 91115.38800000001, 453936.114 91115.38800000001, "
            "453935.32 91120.269, 453913.121 91128.98299999999, 453916.212 91134.78200000001, "
            "453917.51 91130.887, 453922.704 91129.156, 453927.194 91130.75, 453932.821 91129.452, "
            "453937.636 91126.77499999999, 453944.994 91123.52899999999, 453950.133 91123.825, "
            "453952.629 91124.177))"
        )
        self.assertIsInstance(gdf, GeoDataFrame)
        self.assertEqual(ident, "dd")
        self.assertEqual(str(geo), exp_geo)

        m.post(url + path, text=json.dumps({"src": []}))

        gdf = self._api.get_collection_by_bbox(
            collection="collection", bbox=(452750.0, 88909.549, 464000.0, 102486.299)
        )

        self.assertIsInstance(gdf, pd.DataFrame)
        self.assertEqual(0, len(gdf))

        gdf = self._api.get_collection_by_bbox(
            collection="collection",
            bbox=(452750.0, 88909.549, 464000.0, 102486.299),
            bbox_crs=3307,
        )

        self.assertIsInstance(gdf, pd.DataFrame)
        self.assertEqual(0, len(gdf))

    def test_get_collection_count(self, m):
        self.set_global_mocks(m)

        m.post(self._base_url + "/rpc/geodb_estimate_collection_count", text="12")
        m.post(self._base_url + "/rpc/geodb_count_collection", text="10")

        res = self._api.count_collection_rows("test")
        self.assertEqual(12, res)

        res = self._api.count_collection_rows("test", exact_count=True)
        self.assertEqual(10, res)

    def test_reproject_bbox(self, m):
        bbox_4326 = (9.8, 53.51, 10.0, 53.57)
        crs_4326 = 4326

        bbox_3857 = (
            1090931.0097740812,
            7077896.970141199,
            1113194.9079327357,
            7089136.418602032,
        )
        crs_3857 = 3857

        bbox = GeoDBClient.transform_bbox_crs(
            bbox=bbox_4326, from_crs=crs_4326, to_crs=crs_3857, wsg84_order="lat_lon"
        )

        for i in range(4):
            self.assertAlmostEqual(bbox_3857[i], bbox[i])

        bbox = GeoDBClient.transform_bbox_crs(
            bbox=bbox_3857, from_crs=crs_3857, to_crs=crs_4326, wsg84_order="lat_lon"
        )

        for i in range(4):
            self.assertAlmostEqual(bbox_4326[i], bbox[i])

    def test_reproject_bbox_epsg_string(self, m):
        bbox_4326 = (9.8, 53.51, 10.0, 53.57)
        crs_4326 = "EPSG:4326"

        bbox_3857 = (
            1090931.0097740812,
            7077896.970141199,
            1113194.9079327357,
            7089136.418602032,
        )
        crs_3857 = "EPSG:3857"

        bbox = GeoDBClient.transform_bbox_crs(
            bbox=bbox_4326, from_crs=crs_4326, to_crs=crs_3857, wsg84_order="lat_lon"
        )

        for i in range(4):
            self.assertAlmostEqual(bbox_3857[i], bbox[i])

        bbox = GeoDBClient.transform_bbox_crs(
            bbox=bbox_3857, from_crs=crs_3857, to_crs=crs_4326, wsg84_order="lat_lon"
        )

        for i in range(4):
            self.assertAlmostEqual(bbox_4326[i], bbox[i])

    def test_reproject_bbox_lon_lat(self, m):
        bbox_4326 = (53.51, 9.8, 53.57, 10.0)
        crs_4326 = 4326

        bbox_3857 = (
            1090931.0097740812,
            7077896.970141199,
            1113194.9079327357,
            7089136.418602032,
        )
        crs_3857 = 3857

        bbox = GeoDBClient.transform_bbox_crs(
            bbox=bbox_4326, from_crs=crs_4326, to_crs=crs_3857, wsg84_order="lon_lat"
        )

        for i in range(4):
            self.assertAlmostEqual(bbox_3857[i], bbox[i])

        bbox = GeoDBClient.transform_bbox_crs(
            bbox=bbox_3857, from_crs=crs_3857, to_crs=crs_4326, wsg84_order="lon_lat"
        )

        for i in range(4):
            self.assertAlmostEqual(bbox_4326[i], bbox[i])

    def test_delete_from_collection(self, m):
        path = "/helge_tt?id=eq.1"
        expected_response = "success"

        self.set_global_mocks(m)

        url = self._base_url + path
        m.delete(url, text=expected_response)

        url = f"{self._base_url}/rpc/geodb_log_event"
        log_event_endpoint = m.post(url, text=json.dumps(""))

        self.assertEqual(0, log_event_endpoint.call_count)

        r = self._api.delete_from_collection("tt", "id=eq.1")

        self.assertEqual(1, log_event_endpoint.call_count)
        self.assertDictEqual(
            {
                "event_type": "dropped rows",
                "message": "from collection helge_tt where id=eq.1",
                "user": "helge",
            },
            json.loads(log_event_endpoint.last_request.text),
        )

        expected = {"Message": "Data from tt deleted"}
        self.check_message(r, expected)

        url = self._base_url + path
        m.delete(url, text="Response Error", status_code=400)

        with self.assertRaises(GeoDBError) as e:
            self._api.delete_from_collection("tt", "id=eq.1")

        self.assertEqual("Response Error", str(e.exception))

    def test_update_collection(self, m):
        m.get(url=self._base_url + "/helge_tt?limit=10", json={"test": 1})
        path = "/helge_tt?id=eq.1"
        expected_response = "success"

        m.get(url=self._base_url + "/", text=json.dumps({"definitions": ["helge_tt"]}))
        m.patch(self._base_url + path, text=expected_response)
        self.set_global_mocks(m)

        values = {"column": 200, "id": 1}
        r = self._api.update_collection("tt", values, "id=eq.1")

        self.assertTrue(r)

        with self.assertRaises(ValueError) as e:
            # noinspection PyTypeChecker
            self._api.update_collection("tt", [1, 2, 3], "id=eq.1")

        self.assertEqual(str(e.exception), "Format <class 'list'> not supported.")

        m.patch(self._base_url + path, text="Response Error", status_code=400)

        with self.assertRaises(GeoDBError) as e:
            self._api.update_collection("tt", values, "id=eq.1")

        self.assertEqual("Response Error", str(e.exception))

    # noinspection PyMethodMayBeStatic
    def _make_test_df(self):
        csv = (
            "\n"
            "id,column1,column2,geometry\n\n"
            "0,1,ì,POINT(10 10)\n\n"
            "1,3,b,POINT(10 10)\n\n"
        )

        for i in range(11000):
            csv += f"{i},{i},b,POINT(10 10)\n\n"
        file = StringIO(csv)

        df = pd.read_csv(file)
        df["geometry"] = df["geometry"].apply(wkt.loads)
        return df
        # return GeoDataFrame(df, crs={'init': 'epsg:4326'}, geometry=df['geometry'])

    def test_insert_into_collection(self, m):
        self.set_global_mocks(m)
        path = "/helge_tt"
        expected_response = "success"

        m.get(url=self._base_url, text=json.dumps({"definitions": ["tt"]}))
        m.post(self._base_url + path, text=expected_response)
        url = f"{self._base_url}/rpc/geodb_log_event"
        log_event_endpoint = m.post(url, text=json.dumps(""))

        self.assertEqual(0, log_event_endpoint.call_count)

        df = self._make_test_df()
        values = GeoDataFrame(df, crs="epsg:4326", geometry=df["geometry"])

        r = self._api.insert_into_collection("tt", values)
        expected = {"Message": "11002 rows inserted into tt"}
        self.check_message(r, expected)
        self.assertEqual(1, log_event_endpoint.call_count)
        self.assertDictEqual(
            {
                "event_type": "added rows",
                "message": "11002 rows inserted into helge_tt",
                "user": "helge",
            },
            json.loads(log_event_endpoint.last_request.text),
        )

        r = self._api.insert_into_collection("tt", values, upsert=True)
        expected = {"Message": "11002 rows inserted into tt"}
        self.check_message(r, expected)

        with self.assertRaises(ValueError) as e:
            # noinspection PyTypeChecker
            self._api.insert_into_collection("tt", [1, 2, 3])

        self.assertEqual(
            "Error: Format <class 'list'> not supported.", str(e.exception)
        )

        with self.assertRaises(GeoDBError) as e:
            self._api.insert_into_collection("tt", values, crs=3307)

        self.assertEqual(
            "crs 3307 is not compatible with collection's crs 4326", str(e.exception)
        )

        values = GeoDataFrame(df, crs="epsg:4326", geometry=df["geometry"])

        values.crs.to_epsg = MagicMock("to_epsg", return_value=None)
        self._api.get_collection_srid = MagicMock(
            "get_collection_srid", return_value=None
        )

        with self.assertRaises(GeoDBError) as e:
            self._api.insert_into_collection("tt", values)

        self.assertEqual(
            "Invalid crs in geopandas data frame. You can pass "
            "the crs as parameter (crs=[your crs])",
            str(e.exception),
        )

        exception_msg = (
            "('Connection aborted.', LineTooLong('got more "
            "than 65536 bytes when reading header line'))"
        )
        m.register_uri(
            "POST",
            self._base_url + path,
            exc=requests.exceptions.ConnectionError(exception_msg),
        )
        values = GeoDataFrame(df, crs="epsg:4326", geometry=df["geometry"])
        message = self._api.insert_into_collection("tt", values)
        expected = {"Message": "11002 rows inserted into tt"}
        self.check_message(message, expected)

        with self.assertRaises(requests.exceptions.ConnectionError) as e:
            exception_msg = "('Connection aborted for some reason')"
            m.register_uri(
                "POST",
                self._base_url + path,
                exc=requests.exceptions.ConnectionError(exception_msg),
            )
            values = GeoDataFrame(df, crs="epsg:4326", geometry=df["geometry"])
            self._api.insert_into_collection("tt", values)

    def test_grant_access_to_collection(self, m):
        self.set_global_mocks(m)
        m.post(self._base_url + "/rpc/geodb_grant_access_to_collection", text="success")

        res = self._api.grant_access_to_collection("test", "drwho")
        expected = {"Message": "Access granted on test to drwho"}
        self.check_message(res, expected)

        m.post(
            self._base_url + "/rpc/geodb_grant_access_to_collection",
            text="error",
            status_code=400,
        )

        with self.assertRaises(GeoDBError) as e:
            self._api.grant_access_to_collection("test", "drwho")
        self.assertEqual("error", str(e.exception))

    # def test_list_my_grants(self, m):
    def test_insert_into_collection_epsg_string(self, m):
        path = "/helge_tt"
        expected_response = "success"

        m.get(url=self._base_url, text=json.dumps({"definitions": ["tt"]}))
        m.post(self._base_url + path, text=expected_response)
        url = f"{self._base_url}/rpc/geodb_log_event"
        m.post(url, text=json.dumps(""))
        self.set_global_mocks(m)

        df = self._make_test_df()
        values = GeoDataFrame(df, crs="epsg:4326", geometry=df["geometry"])

        r = self._api.insert_into_collection("tt", values)

        expected = {"Message": "11002 rows inserted into tt"}
        self.check_message(r, expected)

    def test_list_grants(self, m):
        path = "/rpc/geodb_list_grants"
        response = [{"src": [{"collection": "test", "grantee": "ernie"}]}]

        m.post(self._base_url + path, json=response)
        self.set_global_mocks(m)

        r = self._api.list_my_grants()

        self.assertEqual("test", r.collection[0])
        self.assertEqual("ernie", r.grantee[0])
        self.assertIsInstance(r, pd.DataFrame)

        response = []

        m.post(self._base_url + path, json=response)
        self.set_global_mocks(m)

        r = self._api.list_my_grants()

        self.assertEqual("No Grants", r.Grants[0])
        self.assertIsInstance(r, pd.DataFrame)

        no_json_response = "vijdasovjidasjo"

        m.post(self._base_url + path, text=no_json_response)
        self.set_global_mocks(m)

        with self.assertRaises(GeoDBError) as e:
            self._api.list_my_grants()

        self.assertIn("Body not in valid JSON format:", str(e.exception))

    @unittest.skip("Not yet implemented")
    def test_register_user_to_geoserver(self, m):
        m.post(self._base_url + "/rpc/geodb_register_user", text="success")
        self.set_global_mocks(m)

        # self._api.register_user_to_geoserver('mama', 'mamaspassword')

    def test_filter_raw(self, m):
        m.get(url=self._base_url + "/helge_test?limit=10", json={"test": 1})
        m.get(url=self._base_url + "/helge_tesdsct?limit=10", json={}, status_code=404)
        m.get(
            url=self._base_url + "/",
            text=json.dumps(
                {"definitions": ["helge_test"], "paths": ["/rpc/geodb_get_pg"]}
            ),
        )

        expected_result = {"src": []}
        m.post(self._base_url + "/rpc/geodb_get_pg", json=expected_result)

        self.set_global_mocks(m)

        with self.assertRaises(GeoDBError) as e:
            self._api.get_collection_pg(
                "tesdsct", select="min(tt)", group="tt", limit=1, offset=2
            )

        self.assertEqual("Collection tesdsct does not exist", str(e.exception))

        expected_result = {
            "src": [
                {"count": 142, "D_OD": "2019-03-21"},
                {"count": 114, "D_OD": "2019-02-20"},
            ]
        }
        m.post(self._base_url + "/rpc/geodb_get_pg", json=expected_result)

        r = self._api.get_collection_pg(
            "test", select="count(D_OD)", group="D_OD", limit=1, offset=2
        )
        self.assertIsInstance(r, pd.DataFrame)
        self.assertEqual((2, 2), r.shape)

        expected_result = {
            "src": [
                {
                    "id": 11,
                    "created_at": "2020-01-20T14:45:30.763162+00:00",
                    "modified_at": None,
                    "geometry": "0103000020D20E0000010000001100000046B6F3FDA7151C417D3F355ECE58F740DD2406013C151C410E2DB29DC"
                    "35BF740C74B3709E6141C41F6285C8F1C5EF740BE9F1A2F40141C417F6ABC748562F740894160E583141C417B14A"
                    "E472363F740EC51B81EB0141C415EBA490CE061F7405EBA498CCE141C41E5D022DB1961F7404E621058EA141C41AA"
                    "F1D24D6860F7402FDD248612151C41FED478E9585FF7404A0C022B1E151C4114AE47E1045FF7405839B4C860151C4"
                    "1DBF97E6A2A5DF74021B072E881151C41D122DBF9425CF74093180456A2151C41FED478E9845BF74075931884C3151"
                    "C415839B4C8B45AF7405EBA498CF3151C4191ED7C3FA159F740C3F528DCF1151C41F6285C8F7659F74046B6F3FDA71"
                    "51C417D3F355ECE58F740",
                    "RABA_PID": 5983161,
                    "RABA_ID": 1100,
                    "D_OD": "2019-03-11",
                }
            ]
        }
        m.post(self._base_url + "/rpc/geodb_get_pg", json=expected_result)

        r = self._api.get_collection_pg("test", limit=1, offset=2)
        self.assertIsInstance(r, GeoDataFrame)
        self.assertEqual((1, 7), r.shape)
        self.assertIs(True, "geometry" in r)
        self.assertIs(True, "id" in r)
        self.assertIs(True, "created_at" in r)
        self.assertIs(True, "modified_at" in r)

        m.post(self._base_url + "/rpc/geodb_get_pg", json={"src": []})

        r = self._api.get_collection_pg("test", limit=1, offset=2)
        self.assertIsInstance(r, pd.DataFrame)
        self.assertEqual(len(r), 0)

        self._api._capabilities = dict(paths=[])
        with self.assertRaises(GeoDBError) as e:
            self._api.get_collection_pg("test", limit=1, offset=2)

        self.assertEqual(
            "Stored procedure geodb_get_pg does not exist", str(e.exception)
        )

    def test_init(self, m):
        with self.assertRaises(NotImplementedError) as e:
            GeoDBClient(auth_mode="interactive")

        self.assertEqual(
            "The interactive mode has not been implemented.", str(e.exception)
        )

        # Interactive has been deactivated at this stage due to deployment struggles and it not used in any deployment
        # with self.assertRaises(FileExistsError) as e:
        #     os.environ['GEODB_AUTH0_CONFIG_FILE'] = 'bla.env'
        #     GeoDBClient(auth_mode='interactive')
        #
        # self.assertEqual("Mandatory auth configuration file ipyauth-auth0-demo.env must exist", str(e.exception))

        with self.assertRaises(ValueError) as e:
            GeoDBClient(auth_mode="interacti")

        self.assertEqual(
            "auth_mode can only be 'interactive', 'password', 'client-credentials', or 'openid'!",
            str(e.exception),
        )

    def test_auth_token(self, m):
        self._api.use_auth_cache = False
        m.post(
            self._server_test_auth_domain + "/oauth/token",
            json={"access_token": "A long lived token"},
        )

        access_token = self._api.auth_access_token

        self.assertEqual("A long lived token", access_token)

        self._api._auth_access_token = "Another token"

        access_token = self._api.auth_access_token

        self.assertEqual("Another token", access_token)

    def test_get_collection_info(self, m):
        self.set_global_mocks(m)

        expected_result = {
            "required": ["id", "geometry"],
            "properties": {
                "id": {
                    "format": "integer",
                    "type": "integer",
                    "description": "Note:\nThis is a Primary Key.<pk/>",
                },
                "created_at": {"format": "timestamp with time zone", "type": "string"},
                "modified_at": {"format": "timestamp with time zone", "type": "string"},
                "geometry": {
                    "format": "public.geometry(Geometry,3794)",
                    "type": "string",
                },
                "raba_pid": {"format": "double precision", "type": "number"},
            },
            "type": "object",
        }
        m.post(self._base_url + "/rpc/geodb_get_raw", json=expected_result)

        expected_result = {"id": "integer"}
        m.get(
            url=self._base_url + "/",
            text=json.dumps(
                {"definitions": {"helge_test": expected_result}, "paths": ["/"]}
            ),
        )
        res = self._api.get_collection_info("test")
        self.assertDictEqual(expected_result, res)

        with self.assertRaises(ValueError) as e:
            self._api.get_collection_info("test_not_exist")

        self.assertEqual("Table helge_test_not_exist does not exist.", str(e.exception))

    def test_namespace(self, m):
        self.set_global_mocks(m)

        geodb = GeoDBClient()
        self.assertEqual("helge", geodb.database)

        geodb = GeoDBClient(database="test")
        self.assertEqual("test", geodb.database)

    def test_auth_token_property(self, m):
        self.set_global_mocks(m)

        geodb = GeoDBClient()
        geodb.use_auth_cache = False
        geodb._auth_access_token = "testölasdjdkas"

        self.assertEqual("testölasdjdkas", geodb.auth_access_token)

        geodb._auth_access_token = None
        self.assertEqual("A long lived token", geodb.auth_access_token)

    def test_publish_collection(self, m):
        self.set_global_mocks(m)
        m.post(f"{self._base_url}/rpc/geodb_grant_access_to_collection", text="success")

        url = f"{self._base_url}/rpc/geodb_log_event"
        log_event_endpoint = m.post(url, text=json.dumps(""))

        self.assertEqual(0, log_event_endpoint.call_count)

        res = self._api.publish_collection("test")

        self.assertEqual(1, log_event_endpoint.call_count)
        self.assertDictEqual(
            {
                "event_type": "published",
                "message": "collection helge_test",
                "user": "helge",
            },
            json.loads(log_event_endpoint.last_request.text),
        )

        expected = {"Message": "Access granted on helge_test to public."}
        self.check_message(res, expected)

        m.post(
            f"{self._base_url}/rpc/geodb_grant_access_to_collection",
            text="error",
            status_code=400,
        )

        with self.assertRaises(GeoDBError) as e:
            self._api.publish_collection("test")

        self.assertEqual("error", str(e.exception))

    def test_unpublish_collection(self, m):
        self.set_global_mocks(m)
        m.post(
            self._base_url + "/rpc/geodb_revoke_access_from_collection", text="success"
        )

        url = f"{self._base_url}/rpc/geodb_log_event"
        log_event_endpoint = m.post(url, text=json.dumps(""))

        self.assertEqual(0, log_event_endpoint.call_count)

        res = self._api.unpublish_collection("test")

        self.assertEqual(1, log_event_endpoint.call_count)
        self.assertDictEqual(
            {
                "event_type": "unpublished",
                "message": "collection helge_test",
                "user": "helge",
            },
            json.loads(log_event_endpoint.last_request.text),
        )

        expected = {"Message": "Access revoked from public on helge_test"}
        self.check_message(res, expected)

        m.post(
            self._base_url + "/rpc/geodb_revoke_access_from_collection",
            text="error",
            status_code=400,
        )

        with self.assertRaises(GeoDBError) as e:
            self._api.unpublish_collection("test")
        self.assertEqual("error", str(e.exception))

    def test_publish_to_geoserver(self, m):
        self.set_global_mocks(m)
        url = (
            self._base_url + "/api/v2/services/xcube_geoserv/databases/"
            "geodb_admin/collections"
        )
        m.put(url=url, json={"name": "land_use"})

        url = f"{self._base_url}/rpc/geodb_log_event"
        log_event_endpoint = m.post(url, text=json.dumps(""))

        self.assertEqual(0, log_event_endpoint.call_count)

        res = self._api.publish_gs(collection="land_use", database="geodb_admin")

        self.assertEqual(1, log_event_endpoint.call_count)
        self.assertDictEqual(
            {
                "event_type": "published to geoserver",
                "message": "collection geodb_admin_land_use",
                "user": "helge",
            },
            json.loads(log_event_endpoint.last_request.text),
        )

        self.assertDictEqual({"name": "land_use"}, res)

        url = (
            self._base_url + "/api/v2/services/xcube_geoserv/databases/"
            "geodb_admin/collections"
        )
        m.put(url=url, text="Error", status_code=400)

        with self.assertRaises(GeoDBError) as e:
            self._api.publish_gs(collection="land_use", database="geodb_admin")

        self.assertEqual("Error", str(e.exception))
        self.assertIsInstance(e.exception, GeoDBError)

    def test_publish_to_geoserver_winchester(self, m):
        self.set_global_mocks(m)
        m.get(
            self._api._auth_domain,
            json={"apis": [{"name": "winchester"}]},
        )

        self._gs_server_url = self._server_test_url
        self._api._gs_server_url = self._server_test_url

        url = self._gs_server_url + "/geodb_geoserver/geodb_admin/collections/"
        m.put(url=url, json={"name": "land_use"})

        url = f"{self._server_test_url}:3000/rpc/geodb_log_event"
        log_event_endpoint = m.post(url, text=json.dumps(""))

        self.assertEqual(0, log_event_endpoint.call_count)

        res = self._api.publish_gs(collection="land_use", database="geodb_admin")

        self.assertEqual(1, log_event_endpoint.call_count)
        self.assertDictEqual(
            {
                "event_type": "published to geoserver",
                "message": "collection geodb_admin_land_use",
                "user": "helge",
            },
            json.loads(log_event_endpoint.last_request.text),
        )

        self.assertDictEqual({"name": "land_use"}, res)

        url = self._gs_server_url + "/geodb_geoserver/geodb_admin/collections/"
        m.put(url=url, text="Error", status_code=400)

        with self.assertRaises(GeoDBError) as e:
            self._api.publish_gs(collection="land_use", database="geodb_admin")

        self.assertEqual("Error", str(e.exception))
        self.assertIsInstance(e.exception, GeoDBError)

    def test_gs_url(self, m):
        geodb = GeoDBClient(
            server_url="https://test_geodb",
            server_port=3000,
            gs_server_url="https://test_geoserv",
            gs_server_port=4000,
        )

        url = geodb._get_full_url("/test")
        self.assertEqual("https://test_geodb:3000/test", url)

        url = geodb._get_full_url("/services/xcube_geoserv")
        self.assertEqual("https://test_geoserv:4000/services/xcube_geoserv", url)

        geodb._gs_server_port = None
        url = geodb._get_full_url("/services/xcube_geoserv")
        self.assertEqual("https://test_geoserv/services/xcube_geoserv", url)

        geodb._server_port = None
        url = geodb._get_full_url("/test")
        self.assertEqual("https://test_geodb/test", url)

    def test_get_published_gs(self, m):
        self.maxDiff = None
        self.set_global_mocks(m)
        url = (
            self._base_url
            + "/api/v2/services/xcube_geoserv/databases/geodb_admin/collections"
        )

        server_response = {
            "collection_id": ["land_use"],
            "database": ["geodb_admin"],
            "default_style": [None],
            "geojson_url": [
                "https://test/geoserver/geodb_admin/ows?service=WFS&version=1.0.0"
            ],
            "href": [None],
            "name": ["land_use"],
            "preview_url": [
                "https://test/geoserver/geodb_admin/wms?service=WMS&version=1.1.0"
            ],
            "wfs_url": [
                "https://test/geoserver/geodb_admin/wms?service=WMS&version=1.1.0"
            ],
        }

        m.get(url=url, json=server_response)

        res = self._api.get_published_gs("geodb_admin")
        self.assertIsInstance(res, pd.DataFrame)
        self.assertEqual(1, len(res))

        m.get(url=url, json={})

        res = self._api.get_published_gs("geodb_admin")
        self.assertIsInstance(res, pd.DataFrame)
        self.assertEqual(0, len(res))

    def test_get_published_gs_winchester(self, m):
        self.maxDiff = None
        self.set_global_mocks(m)

        self._api._auth_domain = "https://winchester.deployment"
        self._api._gs_server_url = "https://winchester.deployment"
        m.get(self._api._gs_server_url, json={"apis": [{"name": "winchester"}]})
        url = self._api._gs_server_url + "/geodb_geoserver/geodb_admin/collections"

        server_response = {
            "collection_id": ["land_use"],
            "database": ["geodb_admin"],
            "default_style": [None],
            "geojson_url": [
                "https://test/geoserver/geodb_admin/ows?service=WFS&version=1.0.0"
            ],
            "href": [None],
            "name": ["land_use"],
            "preview_url": [
                "https://test/geoserver/geodb_admin/wms?service=WMS&version=1.1.0"
            ],
            "wfs_url": [
                "https://test/geoserver/geodb_admin/wms?service=WMS&version=1.1.0"
            ],
        }

        m.get(url=url, json=server_response)

        res = self._api.get_published_gs("geodb_admin")
        self.assertIsInstance(res, pd.DataFrame)
        self.assertEqual(1, len(res))

        m.get(url=url, json={})

        res = self._api.get_published_gs("geodb_admin")
        self.assertIsInstance(res, pd.DataFrame)
        self.assertEqual(0, len(res))

    def test_get_all_published_gs(self, m):
        self.maxDiff = None
        self.set_global_mocks(m)
        url = self._base_url + "/api/v2/services/xcube_geoserv/collections"

        server_response = {
            "collection_id": ["land_use"],
            "database": ["None"],
            "default_style": [None],
            "geojson_url": [
                "https://test/geoserver/geodb_admin/ows?service=WFS&version=1.0.0"
            ],
            "href": [None],
            "name": ["land_use"],
            "preview_url": [
                "https://test/geoserver/geodb_admin/wms?service=WMS&version=1.1.0"
            ],
            "wfs_url": [
                "https://test/geoserver/geodb_admin/wms?service=WMS&version=1.1.0"
            ],
        }

        m.get(url=url, json=server_response)

        res = self._api.get_all_published_gs()
        self.assertIsInstance(res, pd.DataFrame)
        self.assertEqual(1, len(res))

        m.get(url=url, json={})

        res = self._api.get_all_published_gs()
        self.assertIsInstance(res, pd.DataFrame)
        self.assertEqual(0, len(res))

    def test_unpublish_from_geoserver(self, m):
        self.set_global_mocks(m)
        url = (
            self._base_url + "/api/v2/services/xcube_geoserv/databases/"
            "geodb_admin/collections/land_use"
        )
        m.delete(url=url)

        url = f"{self._base_url}/rpc/geodb_log_event"
        log_event_endpoint = m.post(url, text=json.dumps(""))

        self.assertEqual(0, log_event_endpoint.call_count)

        res = self._api.unpublish_gs(collection="land_use", database="geodb_admin")

        self.assertEqual(1, log_event_endpoint.call_count)
        self.assertDictEqual(
            {
                "event_type": "unpublished from geoserver",
                "message": "collection geodb_admin_land_use",
                "user": "helge",
            },
            json.loads(log_event_endpoint.last_request.text),
        )

        self.assertTrue(res)

        url = (
            self._base_url + "/api/v2/services/xcube_geoserv/databases/"
            "geodb_admin/collections/land_use"
        )
        m.delete(url=url, text="Error", status_code=400)

        with self.assertRaises(GeoDBError) as e:
            self._api.unpublish_gs(collection="land_use", database="geodb_admin")

        self.assertEqual("Error", str(e.exception))
        self.assertIsInstance(e.exception, GeoDBError)

    def test_unpublish_from_geoserver_winchester(self, m):
        self.set_global_mocks(m)

        self._api._gs_server_url = self._server_test_url
        m.get(self._server_test_auth_domain, json={"apis": [{"name": "winchester"}]})
        url = (
            self._api._gs_server_url
            + "/geodb_geoserver/geodb_admin/collections/land_use"
        )

        m.delete(url=url)

        url = f"{self._base_url}/rpc/geodb_log_event"
        log_event_endpoint = m.post(url, text=json.dumps(""))

        self.assertEqual(0, log_event_endpoint.call_count)

        res = self._api.unpublish_gs(collection="land_use", database="geodb_admin")

        self.assertEqual(1, log_event_endpoint.call_count)
        self.assertDictEqual(
            {
                "event_type": "unpublished from geoserver",
                "message": "collection geodb_admin_land_use",
                "user": "helge",
            },
            json.loads(log_event_endpoint.last_request.text),
        )

        self.assertTrue(res)

        url = (
            self._api._gs_server_url
            + "/geodb_geoserver/geodb_admin/collections/land_use"
        )

        m.delete(url=url, text="Error", status_code=400)

        with self.assertRaises(GeoDBError) as e:
            self._api.unpublish_gs(collection="land_use", database="geodb_admin")

        self.assertEqual("Error", str(e.exception))
        self.assertIsInstance(e.exception, GeoDBError)

    def check_message(self, message, expected):
        self.assertIsInstance(message, Message)
        self.assertDictEqual(expected, message.to_dict())

    def test_add_property(self, m):
        self.set_global_mocks(m)

        url = f"{self._base_url}/rpc/geodb_add_properties"
        m.post(url, text="Properties added")
        url = f"{self._base_url}/rpc/geodb_log_event"
        log_event_endpoint = m.post(url, text=json.dumps(""))

        self.assertEqual(0, log_event_endpoint.call_count)

        res = self._api.add_property("col", "prop", "INT")

        self.assertEqual(1, log_event_endpoint.call_count)
        self.assertDictEqual(
            {
                "event_type": "added property",
                "message": "{name: prop, type: INT} to collection helge_col",
                "user": "helge",
            },
            json.loads(log_event_endpoint.last_request.text),
        )

        self.check_message(res, {"Message": "Properties added"})

    def test_drop_property(self, m):
        self.set_global_mocks(m)
        self._api._raise_for_stored_procedure_exists = MagicMock(
            name="_raise_for_stored_procedure_exists"
        )

        url = f"{self._base_url}/rpc/geodb_drop_properties"
        m.post(url, text=json.dumps(""))
        url = f"{self._base_url}/rpc/geodb_log_event"
        log_event_endpoint = m.post(url, text=json.dumps(""))

        self.assertEqual(0, log_event_endpoint.call_count)

        res = self._api.drop_property("test_col", "test_prop")
        self._api.drop_property("test_col", "test_prop2")

        self.assertEqual(2, log_event_endpoint.call_count)
        self.assertDictEqual(
            {
                "event_type": "dropped property",
                "message": "test_prop2 from collection helge_test_col",
                "user": "helge",
            },
            json.loads(log_event_endpoint.last_request.text),
        )

        expected = {"Message": "Properties ['test_prop'] dropped from helge_test_col"}
        self.check_message(res, expected)

    def test_drop_properties(self, m):
        self.set_global_mocks(m)
        self._api._raise_for_stored_procedure_exists = MagicMock(
            name="_raise_for_stored_procedure_exists"
        )

        url = f"{self._base_url}/rpc/geodb_log_event"
        log_event_endpoint = m.post(url, text=json.dumps(""))
        self.assertEqual(0, log_event_endpoint.call_count)

        url = self._base_url + "/rpc/geodb_drop_properties"
        m.post(url=url, json={"collection": "test", "properties": ["raba_id", "allet"]})
        res = self._api.drop_properties("test", ["raba_id", "allet"])
        self.assertEqual(2, log_event_endpoint.call_count)
        self.assertDictEqual(
            {
                "event_type": "dropped property",
                "message": "allet from collection helge_test",
                "user": "helge",
            },
            json.loads(log_event_endpoint.last_request.text),
        )

        expected = {
            "Message": "Properties ['raba_id', 'allet'] dropped from helge_test"
        }
        self.check_message(res, expected)

        self._api.raise_it = True
        with self.assertRaises(GeoDBError) as e:
            self._api.drop_properties("test", ["geometry", "created_at"])

        self.assertIn("Don't delete the following columns", str(e.exception))
        self.assertIn("geometry", str(e.exception))
        self.assertIn("created_at", str(e.exception))
        self._api.raise_it = False

    def test_get_properties(self, m):
        self.set_global_mocks(m)

        url = self._base_url + "/rpc/geodb_get_properties"
        m.post(
            url=url,
            json=[
                {"src": {"name": "geometry"}},
            ],
        )
        res = self._api.get_properties("test")

        self.assertIsInstance(res, pd.DataFrame)

        m.post(
            url=url,
            json=[
                {"src": {}},
            ],
        )

        self._api.get_properties("test")

        self.assertIsInstance(res, pd.DataFrame)

    def test_get_my_databases(self, m):
        self.set_global_mocks(m)
        self._api.get_collection = MagicMock(name="get_collection")
        self._api.get_my_databases()
        self._api.get_collection.assert_called_once()

    def test_get_collection_srid(self, m):
        self.set_global_mocks(m)
        url = f"{self._base_url}/rpc/geodb_get_collection_srid"
        m.post(url, json=[{"src": [{"srid": 4326}]}])

        r = self._api.get_collection_srid("test")
        self.assertEqual(4326, r)

        m.post(url, json=[{"src": []}], status_code=400)

        r = self._api.get_collection_srid("test")
        self.assertIsNone(r)

    def test_warn(self, m):
        with self.assertWarns(DeprecationWarning) as e:
            warn("test")

        self.assertEqual("test", str(e.warning))

    @unittest.skip
    def test_setup(self, m):
        geodb = GeoDBClient()
        with self.assertRaises(OperationalError) as e:
            geodb.setup()

        self.assertIn("could not connect to server", str(e.exception))

        # noinspection PyPep8Naming
        class cn:
            @staticmethod
            def commit():
                return True

            # noinspection PyPep8Naming
            class cursor:
                @staticmethod
                def execute(qry):
                    return True

        cn.cursor.execute = MagicMock()
        geodb.setup(conn=cn)
        cn.cursor.execute.assert_called_once()

    def test_df_from_json(self, m):
        # This test tests an impossible situation as `js` cannot be none. However, you never know.
        # noinspection PyTypeChecker
        res = self._api._df_from_json(js=None)
        self.assertIsInstance(res, pd.DataFrame)
        self.assertEqual(0, len(res))

    def test_load_geo(self, m):
        row = {"geometry": TEST_GEOM}
        self._api._convert_geo(row)
        self.assertEqual(
            Polygon(
                [
                    [453952.629, 91124.177],
                    [453952.696, 91118.803],
                    [453946.938, 91116.326],
                    [453945.208, 91114.225],
                    [453939.904, 91115.388],
                    [453936.114, 91115.388],
                    [453935.32, 91120.269],
                    [453913.121, 91128.983],
                    [453916.212, 91134.782],
                    [453917.51, 91130.887],
                    [453922.704, 91129.156],
                    [453927.194, 91130.75],
                    [453932.821, 91129.452],
                    [453937.636, 91126.775],
                    [453944.994, 91123.529],
                    [453950.133, 91123.825],
                    [453952.629, 91124.177],
                ]
            ),
            row["geometry"],
        )

        row = {
            "geometry": {
                "type": "Polygon",
                "crs": {"type": "name", "properties": {"name": "EPSG:25832"}},
                "coordinates": [
                    [
                        [52.87, 57.83],
                        [52.82, 57.53],
                        [52.68, 57.78],
                        [52.96, 57.19],
                        [52.87, 57.83],
                    ]
                ],
            }
        }
        self._api._convert_geo(row)
        self.assertEqual(
            Polygon(
                [
                    [52.87, 57.83],
                    [52.82, 57.53],
                    [52.68, 57.78],
                    [52.96, 57.19],
                    [52.87, 57.83],
                ]
            ),
            row["geometry"],
        )

    def test_crs(self, m):
        with self.assertRaises(GeoDBError) as e:
            check_crs("epsg:hh")

        self.assertEqual(
            "invalid literal for int() with base 10: 'hh'", str(e.exception)
        )

    def test_refresh_auth_access_token(self, m):
        self.set_global_mocks(m)
        self._api.refresh_auth_access_token()

        self.assertIsNone(self._api._auth_access_token)
        # auth_access_token will retreive new token
        self.assertEqual("A long lived token", self._api.auth_access_token)

    def test_auth_access_token(self, m):
        self.set_global_mocks(m)
        self._api.use_auth_cache = False
        self._api._auth_client_id = None

        with self.assertRaises(GeoDBError) as e:
            r = self._api.auth_access_token

        self.assertEqual(
            "System: Invalid client_credentials configuration.", str(e.exception)
        )

        self._api._auth_mode = "password"

        with self.assertRaises(GeoDBError) as e:
            r = self._api.auth_access_token

        self.assertEqual(
            "System: Invalid password flow configuration", str(e.exception)
        )

        self._api._auth_client_id = "ksdjbvdkasj"
        self._api._auth_username = "ksdjbvdkasj"
        self._api._auth_password = "ksdjbvdkasj"

        r = self._api.auth_access_token

    def test_get_geodb_sql_version(self, m):
        self.set_global_mocks(m)
        url = f"{self._base_url}/rpc/geodb_get_geodb_sql_version"
        m.get(url, text='"1.1.5-dev"')
        self.assertEqual("1.1.5-dev", self._api.get_geodb_sql_version())

    def test_get_event_log(self, m):
        self.set_global_mocks(m)
        url = f"{self._base_url}/rpc/get_geodb_eventlog"
        get_event_log = m.get(
            url,
            json=[
                {
                    "events": [
                        {
                            "event_type": "created",
                            "message": "collection my_test_collection",
                            "username": "heisterkamp",
                            "date": "2022-08-19T00:19:03.968185",
                        }
                    ]
                }
            ],
        )
        self.assertEqual(0, get_event_log.call_count)
        result = self._api.get_event_log(EventType.CREATED)
        self.assertEqual(1, get_event_log.call_count)
        self.assertEqual("collection my_test_collection", result.iloc[0]["message"])
        self.assertEqual("heisterkamp", result.iloc[0]["username"])

    def test_create_index(self, m):
        self.set_global_mocks(m)
        url = f"{self._base_url}/rpc/geodb_create_index"
        m.post(url, text="")

        m = self._api.create_index("my_collection", "geometry")

        self.check_message(
            m,
            {
                "Message": "Created new index on table helge_my_collection and property geometry."
            },
        )

    def test_remove_index(self, m):
        self.set_global_mocks(m)
        url = f"{self._base_url}/rpc/geodb_drop_index"
        m.post(url, text="")

        m = self._api.remove_index("my_collection", "geometry")

        self.check_message(
            m,
            {
                "Message": "Removed index from table helge_my_collection and property geometry."
            },
        )

    def test_show_indexes(self, m):
        self.set_global_mocks(m)
        url = f"{self._base_url}/rpc/geodb_show_indexes"
        m.post(
            url,
            json=[
                {"indexname": "idx_database_my_collection_prop"},
                {"indexname": "idx_database_my_collection_prop2"},
            ],
        )

        result = self._api.show_indexes("my_collection")
        expected = pd.DataFrame(
            [
                {"indexname": "idx_database_my_collection_prop"},
                {"indexname": "idx_database_my_collection_prop2"},
            ]
        )
        self.assertEqual(expected.to_json(), result.to_json())<|MERGE_RESOLUTION|>--- conflicted
+++ resolved
@@ -8,11 +8,7 @@
 import requests_mock
 from geopandas import GeoDataFrame
 from psycopg2 import OperationalError
-<<<<<<< HEAD
 from requests_mock.mocker import Mocker
-=======
-from requests_mock import Mocker
->>>>>>> 25db357d
 from shapely import wkt, Polygon
 
 from tests.utils import del_env
