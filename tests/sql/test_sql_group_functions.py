import json
import os
import unittest

import pandas as pd
import psycopg2

from tests.sql.test_sql_functions import GeoDBSqlTest
from tests.sql.test_sql_functions import get_app_dir


class GeoDBSQLGroupTest(unittest.TestCase):

    @classmethod
    def setUp(cls) -> None:
        cls.base_test = GeoDBSqlTest()
        cls.base_test.setUp()
        cls._cursor = cls.base_test._cursor
        cls._set_role = cls.base_test._set_role
        cls._conn = cls.base_test._conn

        app_path = get_app_dir()
        fn = os.path.join(app_path, "..", "tests", "sql", "setup-groups.sql")
        with open(fn) as sql_file:
            cls.base_test._cursor.execute(sql_file.read())

        cls._conn.commit()
        cls.admin = "test_admin"
        cls.noadmin = "test_noadmin"
        cls.member = "test_member"
        cls.member_2 = "test_member_2"
        cls.nomember = "test_nomember"
        cls.table_name = "test_member_table_for_group"
        cls.table_name_2 = "test_member_table2_for_group"
        cls.table_name_3 = "test_member_table3_for_group"
        cls.database_name = "test_member"
        cls.test_group = "test_group"

    def tearDown(self) -> None:
        self.base_test.tearDown()

    def test_group_actions(self):
        self.grant_group_to(self.member)
        self.grant_group_to(self.member_2)

        self.create_database_and_table_as_user(self.member)
        self.access_table_with_user_fail(self.member_2)
        self.access_table_with_user_fail(self.nomember)
        self.publish_table_to_group(self.member)

        self.publish_database_to_group(self.member)
        self.create_table_as_user(self.member_2, self.table_name_2)
        self.unpublish_database_from_group(self.member)
        self.create_table_as_user_fails(self.member_2, self.table_name_3)

        self.access_table_with_user_success(self.member_2)
        self.access_table_with_user_fail(self.nomember)

        self.revoke_group_from(self.member_2)
        self.access_table_with_user_fail(self.member_2)

        self.grant_group_to(self.member_2)
        self.access_table_with_user_success(self.member_2)

        self.unpublish_from_group(self.member)
        self.access_table_with_user_fail(self.member_2)

    def test_get_user_roles(self):
        self.grant_group_to(self.member)
        self.execute(f"SELECT geodb_get_user_roles('{self.member}')")
        role_names = self.retrieve_role_names()
        self.assertEqual(2, len(role_names))
        self.assertEqual(role_names[0], self.test_group)
        self.assertEqual(role_names[1], "test_member")

        self.execute(f"SELECT geodb_get_user_roles('{self.member_2}')")
        role_names = self.retrieve_role_names()
        self.assertEqual(1, len(role_names))
        self.assertEqual(role_names[0], "test_member_2")

        self.grant_group_to(self.member_2)
        self.execute(f"SELECT geodb_get_user_roles('{self.member_2}')")
        role_names = self.retrieve_role_names()
        self.assertEqual(2, len(role_names))
        self.assertEqual(role_names[0], self.test_group)
        self.assertEqual(role_names[1], "test_member_2")

        self.execute(f"SELECT geodb_get_user_roles('{self.nomember}')")
        role_names = self.retrieve_role_names()
        self.assertEqual(1, len(role_names))
        self.assertEqual(role_names[0], "test_nomember")

    def test_get_grants(self):
        self.grant_group_to(self.member)
        self.create_database_and_table_as_user(self.member)
        self.publish_table_to_group(self.member)
        self._set_role(self.member)
        self.execute(f"SELECT geodb_get_grants('{self.table_name}')")
        grants = self.retrieve_grants()

        self.assertEqual(2, len(grants))
        self.assertTrue(self.member in grants)
        self.assertTrue(self.test_group in grants)
        self.assertTrue("SELECT" in grants[self.member])
        self.assertTrue("UPDATE" in grants[self.member])

    def test_create_role(self):
        new_group_name = "new_group"
        with self.assertRaises(psycopg2.errors.InvalidParameterValue):
            self._set_role(new_group_name)
        self._conn.commit()
        self._cursor = self._conn.cursor()
        self._set_role(self.admin)
        self.execute(f"SELECT geodb_create_role('{self.admin}', '{new_group_name}')")
        self.grant_group_to(self.member)

    def test_create_role_fails(self):
        self._set_role(self.noadmin)
        with self.assertRaises(psycopg2.errors.RaiseException):
            self.execute(f"SELECT geodb_create_role('{self.noadmin}', 'any_group')")

    def test_get_group_users(self):
        self.execute(f"SELECT geodb_get_group_users('{self.test_group}')")
        users = self.get_group_users()
        self.assertListEqual(["test_admin"], users)

        self.grant_group_to(self.member)
        self.grant_group_to(self.member_2)
        self.execute(f"SELECT geodb_get_group_users('{self.test_group}')")
        users = self.get_group_users()
        self.assertListEqual(["test_admin", self.member, self.member_2], users)

        self.revoke_group_from(self.member_2)
        self.execute(f"SELECT geodb_get_group_users('{self.test_group}')")
        users = self.get_group_users()
        self.assertListEqual(["test_admin", self.member], users)

    def get_group_users(self):
        result = self._cursor.fetchall()
        df = pd.DataFrame(result[0][0])
        users = sorted(df["rolname"].tolist())
        return users

    def retrieve_grants(self):
        result = self._cursor.fetchall()
        df = pd.DataFrame(result[0][0])
        df = df.groupby("grantee")["privilege_type"].apply(list)
        return df.to_dict()

    def retrieve_role_names(self):
        result = self._cursor.fetchone()
        df = pd.DataFrame(result[0])
        role_names = sorted(list(df["rolname"]))
        return role_names

    def execute(self, sql):
        self._cursor.execute(sql)
        self._conn.commit()

    def revoke_group_from(self, user):
        self._set_role(self.admin)
        sql = f"SELECT geodb_group_revoke('{self.test_group}', '{user}');"
        self.execute(sql)

    def grant_group_to(self, user):
        self._set_role(self.admin)
        sql = f"SELECT geodb_group_grant('{self.test_group}', '{user}');"
        self.execute(sql)

    def unpublish_from_group(self, user):
        self._set_role(user)
        sql = (
            f"SELECT geodb_group_unpublish_collection('{self.table_name}',"
            f" '{self.test_group}')"
        )
        self.execute(sql)

    def publish_table_to_group(self, user):
        self._set_role(user)
        sql = (
            f"SELECT geodb_group_publish_collection('{self.table_name}',"
            f"'{self.test_group}')"
        )
        self.execute(sql)

    def publish_database_to_group(self, user):
        self._set_role(user)
        sql = f"SELECT geodb_group_publish_database('{self.database_name}'," \
              f"'{self.test_group}')"
        self.execute(sql)

    def unpublish_database_from_group(self, user):
        self._set_role(user)
        sql = f"SELECT geodb_group_unpublish_database('{self.database_name}'," \
              f"'{self.test_group}')"
        self.execute(sql)

    def access_table_with_user_fail(self, user):
        self._set_role(user)
        sql = f"SELECT geodb_get_collection_bbox('{self.table_name}')"
        with self.assertRaises(psycopg2.errors.InsufficientPrivilege):
            self.execute(sql)
        # necessary so we can keep using the connection after the failed query
        self._conn.rollback()

    def access_table_with_user_success(self, user):
        self._set_role(user)
        sql = f"SELECT geodb_get_collection_bbox('{self.table_name}')"
        self.execute(sql)

    def create_database_and_table_as_user(self, user):
        self._set_role(user)
        sql = f"SELECT geodb_create_database('{self.database_name}')"
        self.execute(sql)
        self._set_role(user)
        props = {}
<<<<<<< HEAD
        sql = f"SELECT geodb_create_collection('{self.table_name}', " \
              f"'{json.dumps(props)}', '4326')"
        self.execute(sql)

    def create_table_as_user(self, user, table_name):
        self._set_role(user)
        props = {}
        sql = f"SELECT geodb_create_collection('{table_name}', " \
              f"'{json.dumps(props)}', '4326')"
        self.execute(sql)


    def create_table_as_user_fails(self, user, table_name):
        self._set_role(user)
        props = {}
        sql = f"SELECT geodb_create_collection('{table_name}', " \
              f"'{json.dumps(props)}', '4326')"
        with self.assertRaises(psycopg2.errors.RaiseException):
            self.execute(sql)
        # necessary so we can keep using the connection after the failed query
        self._conn.rollback()
=======
        sql = (
            f"SELECT geodb_create_collection('{self.table_name}', "
            f"'{json.dumps(props)}', '4326')"
        )
        self.execute(sql)
>>>>>>> 7a354869
<|MERGE_RESOLUTION|>--- conflicted
+++ resolved
@@ -214,9 +214,10 @@
         self.execute(sql)
         self._set_role(user)
         props = {}
-<<<<<<< HEAD
-        sql = f"SELECT geodb_create_collection('{self.table_name}', " \
-              f"'{json.dumps(props)}', '4326')"
+        sql = (
+            f"SELECT geodb_create_collection('{self.table_name}', "
+            f"'{json.dumps(props)}', '4326')"
+        )
         self.execute(sql)
 
     def create_table_as_user(self, user, table_name):
@@ -235,11 +236,4 @@
         with self.assertRaises(psycopg2.errors.RaiseException):
             self.execute(sql)
         # necessary so we can keep using the connection after the failed query
-        self._conn.rollback()
-=======
-        sql = (
-            f"SELECT geodb_create_collection('{self.table_name}', "
-            f"'{json.dumps(props)}', '4326')"
-        )
-        self.execute(sql)
->>>>>>> 7a354869
+        self._conn.rollback()