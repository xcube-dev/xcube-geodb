from time import sleep
import datetime
import os
import signal
import sys
import unittest
import json
import psycopg2
import signal
from time import sleep

from tests.utils import make_install_geodb
import xcube_geodb.version as version
from xcube_geodb.core.geodb import EventType


def get_app_dir():
    import inspect

    # noinspection PyTypeChecker
    version_path = inspect.getfile(version)
    return os.path.dirname(version_path)


@unittest.skipIf(
    os.environ.get("SKIP_INSTALLATION_TESTS", "0") == "1", "Installation tests skipped"
)
class TestInstallationProcedure(unittest.TestCase):
    def tearDown(self) -> None:
        app_path = get_app_dir()
        control_fn = os.path.join(app_path, "sql", "geodb.control")
        os.remove(control_fn)
        control_fn = os.path.join(app_path, "sql", f"geodb--{version.version}.sql")
        os.remove(control_fn)

    def testInstallation(self):
        make_install_geodb()


<<<<<<< HEAD
# noinspection SqlNoDataSourceInspection,SqlResolve
@unittest.skipIf(os.environ.get('SKIP_PSQL_TESTS', '0') == '1',
                 'DB Tests skipped')
=======
# noinspection SqlNoDataSourceInspection
@unittest.skipIf(os.environ.get("SKIP_PSQL_TESTS", "0") == "1", "DB Tests skipped")
>>>>>>> 7a354869
# noinspection SqlInjection
class GeoDBSqlTest(unittest.TestCase):
    _postgresql = None
    _cursor = None
    _conn = None

    @classmethod
    def setUp(cls) -> None:
        import psycopg2
        import testing.postgresql

        # for Windows, in case there are multiple installations of Postgres
        # which makes psycopg find initdb like this:
        # c:\path\to\installation-1\initdb.exe\r\nc:\path\to\installation-2\initdb.exe
        # therefore, we split, and use the first installation that has "PostgreSQL" in its path
        # because the PostGIS extension cannot be installed via conda nor pip in a compatible way

        def find_program(name: str) -> str:
            program = testing.postgresql.find_program(name, [])
            return program.split("\r\n")[0]

        if os.name == "nt":
            path = os.environ["PATH"].split(os.pathsep)
            dirs = [directory for directory in path if "PostgreSQL" in directory]
            dirs.extend(
                [directory for directory in path if not "PostgreSQL" in directory]
            )
            os.environ["PATH"] = os.pathsep.join(dirs)

        initdb = find_program("initdb")
        postgres = find_program("postgres")

        # special windows treatment end

        postgresql = testing.postgresql.PostgresqlFactory(
            cache_initialized_db=False, initdb=initdb, postgres=postgres, port=50777
        )

        cls._postgresql = postgresql()
        dsn = cls._postgresql.dsn()
        if sys.platform == "win32":
            dsn["port"] = 50777
            dsn["password"] = "postgres"
        cls._conn = psycopg2.connect(**dsn)
        cls._cursor = cls._conn.cursor()
        app_path = get_app_dir()
        fn = os.path.join(app_path, "sql", "geodb.sql")
        with open(fn) as sql_file:
            sql_content = sql_file.read()
            sql_content = sql_content.replace("VERSION_PLACEHOLDER", version.version)
            cls._cursor.execute(sql_content)

        fn = os.path.join(app_path, "..", "tests", "sql", "setup.sql")
        with open(fn) as sql_file:
            cls._cursor.execute(sql_file.read())
        cls._conn.commit()

    def tearDown(self) -> None:
        if sys.platform == "win32":
            self.manual_cleanup()
        else:
            self._postgresql.stop()

    def manual_cleanup(self):
        import shutil

        try:
            self._conn.close()
            dsn = self._postgresql.dsn()
            dsn["port"] = 50777
            dsn["password"] = "postgres"
            dsn["database"] = "postgres"
            self._conn = psycopg2.connect(**dsn)
            self._conn.autocommit = True
            self._cursor = self._conn.cursor()
            self._cursor.execute("drop database test;")
            self._cursor.execute("create database test;")
            self._set_role("postgres")
            self._cursor.execute(
                "DROP ROLE IF EXISTS geodb_user ; "
                'DROP ROLE IF EXISTS "geodb_user-with-hyphens" ; '
                "DROP ROLE IF EXISTS test_group ; "
                "DROP ROLE IF EXISTS new_group ; "
                "DROP ROLE IF EXISTS test_admin ; "
                "DROP ROLE IF EXISTS test_noadmin ; "
                "DROP ROLE IF EXISTS test_member ; "
                "DROP ROLE IF EXISTS test_member_2 ; "
                "DROP ROLE IF EXISTS test_nomember ;"
            )
            self._conn.commit()
            self._conn.close()
            self._postgresql.child_process.send_signal(signal.CTRL_BREAK_EVENT)
            killed_at = datetime.datetime.now()
            while self._postgresql.child_process.poll() is None:
                if (datetime.datetime.now() - killed_at).seconds > 10.0:
                    self._postgresql.child_process.kill()
                    raise RuntimeError(
                        "*** failed to shutdown postgres (timeout) ***\n"
                    )

                sleep(0.1)

        except OSError as e:
            raise e
        shutil.rmtree(self._postgresql.base_dir, ignore_errors=True)

    def tearDownModule(self):
        # clear cached database at end of tests
        self._postgresql.clear_cache()

    def test_query_by_bbox(self):
        sql_filter = (
            "SELECT geodb_get_by_bbox('postgres_land_use', 452750.0, 88909.549, 464000.0, "
            "102486.299, 'contains', 3794)"
        )
        self._cursor.execute(sql_filter)

        res = self._cursor.fetchone()

        exp_geo = {
            "type": "Polygon",
            "coordinates": [
                [
                    [453952.629, 91124.177],
                    [453952.696, 91118.803],
                    [453946.938, 91116.326],
                    [453945.208, 91114.225],
                    [453939.904, 91115.388],
                    [453936.114, 91115.388],
                    [453935.32, 91120.269],
                    [453913.121, 91128.983],
                    [453916.212, 91134.782],
                    [453917.51, 91130.887],
                    [453922.704, 91129.156],
                    [453927.194, 91130.75],
                    [453932.821, 91129.452],
                    [453937.636, 91126.775],
                    [453944.994, 91123.529],
                    [453950.133, 91123.825],
                    [453952.629, 91124.177],
                ]
            ],
        }
        self.assertEqual(len(res), 1)

        self.assertEqual(res[0][0]["id"], 1)
        self.assertEqual(res[0][0]["geometry"]["type"], exp_geo["type"])
        self.assertEqual(res[0][0]["geometry"]["coordinates"], exp_geo["coordinates"])

    def column_exists(self, table: str, column: str, data_type: str) -> bool:
        sql = (
            f"\n"
            f"                    SELECT EXISTS\n"
            f"                    (\n"
            f"                        SELECT 1\n"
            f'                        FROM "information_schema".columns\n'
            f"                        WHERE \"table_schema\" = 'public'\n"
            f"                          AND \"table_name\"   = '{table}'\n"
            f"                          AND \"column_name\" = '{column}'\n"
            f"                          AND \"data_type\" = '{data_type}'\n"
            f"                    )\n"
            f"                         ;\n"
            f"            "
        )
        self._cursor.execute(sql)
        return self._cursor.fetchone()[0]

    def table_exists(self, table: str) -> bool:
        # noinspection SqlInjection
        sql = f"""SELECT EXISTS 
                        (
                            SELECT 1 
                            FROM pg_tables
                            WHERE schemaname = 'public'
                            AND tablename = '{table}'
                        );"""

        self._cursor.execute(sql)
        return self._cursor.fetchone()[0]

    def _set_role(self, user_name: str):
        sql = f'SET LOCAL ROLE "{user_name}"'
        self._cursor.execute(sql)

    def test_manage_table(self):
        user_name = "geodb_user"
        user_table = user_name + "_test"
        self._set_role(user_name)

        props = {"tt": "integer"}
        sql = (
            f"SELECT geodb_create_collection('{user_table}', "
            f"'{json.dumps(props)}', '4326')"
        )
        self._cursor.execute(sql)

        self.assertTrue(self.table_exists(user_table))

        self.assertTrue(self.column_exists(user_table, "id", "integer"))
        self.assertTrue(self.column_exists(user_table, "geometry", "USER-DEFINED"))

        datasets = {
            "geodb_user_tt1": {"crs": "4326", "properties": {"tt": "integer"}},
            "geodb_user_tt2": {"crs": "4326", "properties": {"tt": "integer"}},
        }

        sql = f"SELECT geodb_create_collections('{json.dumps(datasets)}')"
        self._cursor.execute(sql)

        self.assertTrue(self.table_exists(user_table))

        self.assertTrue(self.column_exists(user_table, "id", "integer"))
        self.assertTrue(self.column_exists(user_table, "geometry", "USER-DEFINED"))

        datasets = ["geodb_user_test", "geodb_user_tt1", "geodb_user_tt2"]
        sql = f"SELECT geodb_drop_collections('{json.dumps(datasets)}')"
        self._cursor.execute(sql)
        self.assertFalse(self.table_exists(user_table))

    def test_manage_properties(self):
        user_name = "geodb_user"
        table = user_name + "_land_use_test"
        self._set_role(user_name)

        props = {"tt": "integer"}
        sql = (
            f"SELECT geodb_create_collection('{table}', '{json.dumps(props)}', '4326')"
        )
        self._cursor.execute(sql)

        cols = {"test_col1": "integer", "test_col2": "integer"}

        sql = (
            f"SELECT public.geodb_add_properties('{table}', '{json.dumps(cols)}'::json)"
        )
        self._cursor.execute(sql)

        self.assertTrue(self.column_exists(table, "test_col1", "integer"))

        cols = ["test_col1", "test_col2"]

        sql = f"SELECT public.geodb_drop_properties('{table}', '{json.dumps(cols)}')"
        self._cursor.execute(sql)
        self.assertFalse(self.column_exists(table, "test_col", "integer"))

    def test_get_my_usage(self):
        user_name = "geodb_user"
        self._set_role(user_name)

        props = {"tt": "integer"}
        sql = f"SELECT geodb_create_collection('geodb_user_test_usage', '{json.dumps(props)}', '4326')"
        self._cursor.execute(sql)

        sql = f"SELECT public.geodb_get_my_usage()"
        self._cursor.execute(sql)
        self._cursor.fetchone()

        sql = f"SELECT current_user"
        self._cursor.execute(sql)
        res = self._cursor.fetchone()
        print(res)

    def test_create_database(self):
        user_name = "geodb_user"
        self._set_role(user_name)

        sql = f"SELECT geodb_create_database('test')"
        self._cursor.execute(sql)

        sql = f"SELECT * FROM geodb_user_databases WHERE name='test' AND owner = '{user_name}'"
        self._cursor.execute(sql)
        res = self._cursor.fetchall()

        self.assertEqual(1, len(res))
        res = res[0]
        self.assertEqual("test", res[1])
        self.assertEqual(user_name, res[2])

        # noinspection PyUnresolvedReferences
        with self.assertRaises(psycopg2.errors.RaiseException) as e:
            sql = f"SELECT geodb_create_database('test')"
            self._cursor.execute(sql)

        self.assertIn("Database test exists already.", str(e.exception))

    def test_get_geodb_sql_version(self):
        user_name = "geodb_user"
        self._set_role(user_name)

        sql = f"SELECT geodb_get_geodb_sql_version()"
        self._cursor.execute(sql)
        res = self._cursor.fetchone()

        self.assertEqual(1, len(res))
        self.assertEqual(version.version, res[0])

    def test_truncate_database(self):
        user_name = "geodb_user"
        self._set_role(user_name)

        sql = f"INSERT INTO geodb_user_databases(name, owner) VALUES('test_truncate', '{user_name}')"
        self._cursor.execute(sql)

        sql = f"SELECT geodb_truncate_database('test_truncate')"
        self._cursor.execute(sql)

        sql = f"SELECT * FROM geodb_user_databases WHERE name='test_truncate' AND owner = '{user_name}'"
        self._cursor.execute(sql)
        res = self._cursor.fetchall()

        self.assertEqual(0, len(res))

    def test_grant_access(self):
        user_name = "geodb_user"
        self._set_role(user_name)

        sql = "SELECT geodb_grant_access_to_collection('geodb_user_land_use', 'public')"
        self._cursor.execute(sql)

    def test_geodb_rename_collection(self):
        user_name = "geodb_user"
        self._set_role(user_name)

        sql = "SELECT geodb_rename_collection('geodb_user_land_use', 'geodb_user_land_use2')"
        self._cursor.execute(sql)
        res = self._cursor.fetchall()

        self.assertEqual(1, len(res))
        self.assertEqual("success", res[0][0])

        # noinspection PyUnresolvedReferences
        with self.assertRaises(psycopg2.errors.RaiseException) as e:
            sql = "SELECT geodb_rename_collection('geodb_user_land_use', 'postgres_land_use2')"
            self._cursor.execute(sql)

        self.assertIn(
            "geodb_user has not access to that table or database. ", str(e.exception)
        )

    def test_geodb_count_collection(self):
        user_name = "geodb_user"
        self._set_role(user_name)

        sql = "SELECT geodb_count_collection('geodb_user_land_use')"
        self._cursor.execute(sql)
        res = self._cursor.fetchone()

        self.assertEqual(2, res[0])

    def test_geodb_estimate_collection_count(self):
        user_name = "geodb_user"
        self._set_role(user_name)

        sql = "SELECT geodb_estimate_collection_count('geodb_user_land_use')"
        self._cursor.execute(sql)
        res = self._cursor.fetchone()

        self.assertEqual(-1, res[0])

        self._analyze()

        sql = "SELECT geodb_estimate_collection_count('geodb_user_land_use')"
        self._cursor.execute(sql)
        res = self._cursor.fetchone()
        self.assertEqual(2, res[0])

    def _analyze(self):
        query = "ANALYZE"
        self._cursor.execute(query)

    def test_get_collection_bbox(self):
        user_name = "geodb_user-with-hyphens"
        user_table = user_name + "_test"
        self._set_role(user_name)

        props = {}
        sql = (
            f"SELECT geodb_create_collection('{user_table}', "
            f"'{json.dumps(props)}', '4326')"
        )
        self._cursor.execute(sql)

        sql = (
            f'INSERT INTO "{user_table}" (id, geometry) '
            "VALUES (1, 'POLYGON((-5 10, -5 11, 5 11, 5 10, -5 10))');"
        )
        self._cursor.execute(sql)
        sql = (
            f'INSERT INTO "{user_table}" (id, geometry) '
            "VALUES (2, 'POLYGON((-6 9, -6 10, 3 10, 3 9, -6 9))');"
        )
        self._cursor.execute(sql)

        sql = f"SELECT geodb_get_collection_bbox('{user_table}')"
        self._cursor.execute(sql)
        res = self._cursor.fetchone()
        self.assertEqual("BOX(-6 9,5 11)", res[0])

    def test_get_geometry_types(self):
        user_name = "geodb_user"
        self._set_role(user_name)
        user_table = user_name + "_test"

        props = {}
        sql = (
            f"SELECT geodb_create_collection('{user_table}', "
            f"'{json.dumps(props)}', '4326')"
        )
        self._cursor.execute(sql)

        sql = (
            f'INSERT INTO "{user_table}" (id, geometry) '
            "VALUES (1, 'POLYGON((-5 10, -5 11, 5 11, 5 10, -5 10))');"
        )
        self._cursor.execute(sql)
        sql = (
            f'INSERT INTO "{user_table}" (id, geometry) '
            "VALUES (2, 'POLYGON((-6 9, -6 10, 3 10, 3 9, -6 9))');"
        )
        self._cursor.execute(sql)
        sql = f'INSERT INTO "{user_table}" (id, geometry) ' "VALUES (3, 'POINT(-6 9)');"
        self._cursor.execute(sql)

        sql = f"SELECT geodb_geometry_types('{user_table}', 'false')"
        self._cursor.execute(sql)
        res = self._cursor.fetchone()
        self.assertListEqual(
            [
                {"geometrytype": "POLYGON"},
                {"geometrytype": "POLYGON"},
                {"geometrytype": "POINT"},
            ],
            res[0],
        )

        sql = f"SELECT geodb_geometry_types('{user_table}', 'true')"
        self._cursor.execute(sql)
        res = self._cursor.fetchone()
        self.assertListEqual(
            [{"geometrytype": "POINT"}, {"geometrytype": "POLYGON"}], res[0]
        )

    def test_estimate_collection_bbox(self):
        user_name = "geodb_user-with-hyphens"
        user_table = user_name + "_test"
        self._set_role(user_name)

        props = {}
        sql = (
            f"SELECT geodb_create_collection('{user_table}', "
            f"'{json.dumps(props)}', '4326')"
        )
        self._cursor.execute(sql)

        sql = (
            f'INSERT INTO "{user_table}" (id, geometry) '
            "VALUES (1, 'POLYGON((-5 10, -5 11, 5 11, 5 10, -5 10))');"
        )
        self._cursor.execute(sql)
        sql = (
            f'INSERT INTO "{user_table}" (id, geometry) '
            "VALUES (2, 'POLYGON((-6 9, -6 10, 3 10, 3 9, -6 9))');"
        )
        self._cursor.execute(sql)

        sql = f'ANALYZE "{user_table}";'
        self._cursor.execute(sql)

        sql = f"SELECT geodb_estimate_collection_bbox('{user_table}')"
        self._cursor.execute(sql)
        res = self._cursor.fetchone()
        self.assertEqual(
            "BOX(-6.054999828338623 8.989999771118164,"
            "5.054999828338623 11.010000228881836)",
            res[0],
        )

    def test_index_functions(self):
        self.execute("SELECT geodb_show_indexes('geodb_user_land_use')")
        self.assertListEqual([("geodb_user_land_use_pkey",)], self._cursor.fetchall())

        self.execute("SELECT geodb_create_index('geodb_user_land_use', 'geometry')")
        self.execute("SELECT geodb_show_indexes('geodb_user_land_use')")
        self.assertListEqual(
            [("geodb_user_land_use_pkey",), ("idx_geometry_geodb_user_land_use",)],
            self._cursor.fetchall(),
        )

        self.execute("SELECT geodb_drop_index('geodb_user_land_use', 'geometry')")
        self.execute("SELECT geodb_show_indexes('geodb_user_land_use')")
        self.assertListEqual([("geodb_user_land_use_pkey",)], self._cursor.fetchall())

    def test_cant_create_index_twice(self):
        self.execute("SELECT geodb_create_index('geodb_user_land_use', 'geometry')")
        with self.assertRaises(psycopg2.errors.DuplicateTable):
            self.execute("SELECT geodb_create_index('geodb_user_land_use', 'geometry')")
        self._conn.commit()
        self._cursor = self._conn.cursor()
        self.execute("SELECT geodb_drop_index('geodb_user_land_use', 'geometry')")
        self.execute("SELECT geodb_create_index('geodb_user_land_use', 'geometry')")

    def test_geodb_create_role(self):
        user_name = "geodb_user"
        self._set_role(user_name)

        with self.assertRaises(psycopg2.errors.RaiseException):
            self.execute(f"SELECT geodb_create_role('{user_name}', 'some_group')")

        self._conn.commit()
        self._cursor = self._conn.cursor()

        user_name = "geodb_admin"
        self._set_role(user_name)
        self.execute(f"SELECT geodb_create_role('{user_name}', 'some_group')")

    def execute(self, sql):
        self._cursor.execute(sql)
        self._conn.commit()

    # noinspection SpellCheckingInspection
    def test_issue_35_unpublish(self):
        user_name = "geodb_user"
        self._set_role(user_name)

        sql = (
            "SELECT geodb_grant_access_to_collection("
            "'geodb_user_land_use', 'public')"
        )
        self._cursor.execute(sql)

        sql = (
            "SELECT geodb_revoke_access_from_collection( "
            "'geodb_user_land_use', 'public')"
        )
        self._cursor.execute(sql)

        self._test_publish_unpublish("alllowercase")
        self._test_publish_unpublish("alllowercase_with_number0")
        self._test_publish_unpublish("ALL_UPPERCASE")
        self._test_publish_unpublish("ALL_UPPERCASE_WITH_NUMBER0")
        self._test_publish_unpublish("partlyUppercase")
        self._test_publish_unpublish("partlyUppercase_with_number1")

    def _test_publish_unpublish(self, name):
        sql = (
            f'CREATE TABLE "{name}" (id SERIAL '
            "PRIMARY KEY, geometry geometry(Geometry, 3794) NOT NULL);"
        )
        self._cursor.execute(sql)

        sql = (
            f'INSERT INTO "{name}" (id, geometry)'
            "VALUES (1, '0103000020D20E000001000000110000007593188402B51B41B6F3FDD4423FF6405839B4C802B51B412B8716D9EC3EF6406F1283C0EBB41B41A8C64B37C53EF640B6F3FDD4E4B41B419A999999A33EF6400E2DB29DCFB41B41EE7C3F35B63EF6407F6ABC74C0B41B41EE7C3F35B63EF6407B14AE47BDB41B41AAF1D24D043FF6408B6CE77B64B41B413F355EBA8F3FF6402B8716D970B41B41986E1283EC3FF640A4703D0A76B41B4179E92631AE3FF6404260E5D08AB41B4123DBF97E923FF6409EEFA7C69CB41B4100000000AC3FF6405839B448B3B41B411D5A643B973FF6408195438BC6B41B41666666666C3FF640D122DBF9E3B41B4139B4C876383FF640E9263188F8B41B41333333333D3FF6407593188402B51B41B6F3FDD4423FF640')"
        )
        self._cursor.execute(sql)

        sql = f"SELECT geodb_grant_access_to_collection('{name}'," f"'postgres')"
        self._cursor.execute(sql)
        sql = f"SELECT geodb_revoke_access_from_collection('{name}', " f"'postgres')"
        self._cursor.execute(sql)

    def test_log_event(self):
        event = {
            "event_type": EventType.CREATED,
            "message": "something something something dark side",
            "user": "thomas",
        }
        sql = f"SELECT geodb_log_event('{json.dumps(event)}'::json)"
        self._cursor.execute(sql)
        sql = f'SELECT * from "geodb_eventlog"'
        self._cursor.execute(sql)
        res = self._cursor.fetchone()
        self.assertEqual("created", res[0])
        self.assertEqual("something something something dark side", res[1])
        self.assertEqual("thomas", res[2])
        self.assertEqual(datetime.datetime, type(res[3]))

    def test_get_event_log(self):
        event_type_list = [
            event for event in EventType.__dict__.keys() if not event.startswith("__")
        ]
        for t in event_type_list:
            event = {
                "event_type": t,
                "message": f"{t} happened on database_collection",
                "user": "thomas",
            }
            sql = f"SELECT geodb_log_event('{json.dumps(event)}'::json)"
            self._cursor.execute(sql)

        event = {
            "event_type": "ROWS_ADDED",
            "message": "added rows happened on db_col",
            "user": "wahnfried",
        }
        sql = f"SELECT geodb_log_event('{json.dumps(event)}'::json)"
        self._cursor.execute(sql)

        sql = f"SELECT get_geodb_eventlog()"
        self._cursor.execute(sql)
        events = self._cursor.fetchall()[0][0]
        self.assertEqual(len(event_type_list) + 1, len(events))

        first_event = events[0]
        self.assertEqual("CREATED", first_event["event_type"])
        self.assertEqual(
            "CREATED happened on database_collection", first_event["message"]
        )
        self.assertEqual("thomas", first_event["username"])

        last_event = events[-1]
        self.assertEqual("ROWS_ADDED", last_event["event_type"])
        self.assertEqual("added rows happened on db_col", last_event["message"])
        self.assertEqual("wahnfried", last_event["username"])

        sql = f"SELECT get_geodb_eventlog('PUBLISHED')"
        self._cursor.execute(sql)
        events = self._cursor.fetchall()[0][0]
        self.assertEqual(1, len(events))

        self.assertEqual("PUBLISHED", events[0]["event_type"])
        self.assertEqual(
            "PUBLISHED happened on database_collection", events[0]["message"]
        )
        self.assertEqual("thomas", events[0]["username"])

        sql = f"SELECT get_geodb_eventlog('%', 'db_col')"
        self._cursor.execute(sql)
        events = self._cursor.fetchall()[0][0]
        self.assertEqual(1, len(events))

        self.assertEqual("ROWS_ADDED", events[0]["event_type"])
        self.assertEqual("added rows happened on db_col", events[0]["message"])
        self.assertEqual("wahnfried", events[0]["username"])<|MERGE_RESOLUTION|>--- conflicted
+++ resolved
@@ -37,15 +37,9 @@
         make_install_geodb()
 
 
-<<<<<<< HEAD
-# noinspection SqlNoDataSourceInspection,SqlResolve
+# noinspection SqlInjection,SqlNoDataSourceInspection,SqlResolve
 @unittest.skipIf(os.environ.get('SKIP_PSQL_TESTS', '0') == '1',
                  'DB Tests skipped')
-=======
-# noinspection SqlNoDataSourceInspection
-@unittest.skipIf(os.environ.get("SKIP_PSQL_TESTS", "0") == "1", "DB Tests skipped")
->>>>>>> 7a354869
-# noinspection SqlInjection
 class GeoDBSqlTest(unittest.TestCase):
     _postgresql = None
     _cursor = None
