--- conflicted
+++ resolved
@@ -2,16 +2,13 @@
 
 ### New Features
 
-<<<<<<< HEAD
 - added functions that allow to create/show/remove indexes on collections
-=======
 - added functions that allow users to work in user groups
   - those new functions are: `create_group`, `add_user_to_group`, `remove_user_from_group`,
   `publish_collection_to_group`, `unpublish_collection_from_group`, `get_my_groups`, `get_group_users`, and 
   `get_access_rights`.
   - see the respective
     [notebook](https://xcube-geodb.readthedocs.io/en/latest/notebooks/geodb_group_management.html) for usage examples
->>>>>>> 29117044
 
 ### Fixes
 
