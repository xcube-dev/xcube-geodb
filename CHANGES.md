--- conflicted
+++ resolved
@@ -5,11 +5,8 @@
 
 ### Fixes
 
-<<<<<<< HEAD
 - removed not working parameter from internal function `_get`
-=======
 - fixed function `count_collection_rows`
->>>>>>> 96ed93a9
 
 ## v1.0.5
 
