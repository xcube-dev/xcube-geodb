--- conflicted
+++ resolved
@@ -6,15 +6,10 @@
   for e.g. testing purposes.
 - A new geoDB docker backend image has been added. This image can be used to set up a postgis database with a 
   pre-installed geodb database extension 
-<<<<<<< HEAD
-- Added a new `count_by_bbox` filter function 
+- Added a new `count_by_bbox` filter function
+- Allowed to provide limit and offset in function `get_collection`
 - Added the new function `get_collection_bbox`, that returns the bounding box
   of all geometries within a collection.
-=======
-- Added a new `count_by_bbox` filter function
-- Allowed to provide limit and offset in function `get_collection`
->>>>>>> cebf9815
-
 
 ### Fixes
 
