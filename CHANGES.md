--- conflicted
+++ resolved
@@ -2,11 +2,8 @@
 
 ### New Features
 
-<<<<<<< HEAD
+- formatted codebase [#100]
 - geoDB now allows to share a database with an entire group. [#98]
-=======
-- formatted codebase [#100]
->>>>>>> 7a354869
 - geodb_admin is allowed to create user groups on registration. [#96]
 
 ### Fixes
