--- conflicted
+++ resolved
@@ -2,13 +2,9 @@
 
 ### New Features
 
-<<<<<<< HEAD
-=======
 - the geoDB client correctly refreshes the capabilities of the PostGREST server
 - geoDB now logs collection read events, if deliberately triggered by the user
-- cleaned up documentation (#110)
-
->>>>>>> 25db357d
+
 ### Fixes
 
 - database truncation now works as name suggests (#009)
