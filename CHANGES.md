## v1.0.6 (in development)

### New Features

<<<<<<< HEAD
- add method to easily import metadata given by STAC catalogs
=======
- added functions that allow to create/show/remove indexes on collections
- added functions that allow users to work in user groups
  - those new functions are: `create_group`, `add_user_to_group`, `remove_user_from_group`,
  `publish_collection_to_group`, `unpublish_collection_from_group`, `get_my_groups`, `get_group_users`, and 
  `get_access_rights`.
  - see the respective
    [notebook](https://xcube-geodb.readthedocs.io/en/latest/notebooks/geodb_group_management.html) for usage examples
>>>>>>> ae67ec81

### Fixes

- removed not working parameter from internal function `_get`
- fixed function `count_collection_rows`

## v1.0.5

### New Features

- allowed to use `get_collection_bbox` in an alternative, faster way
- added function `count_collection_rows` that allows to count or (faster) to
  estimate the count of collection rows

### Fixes

- removed `jupyterlab` from dependencies, as it is not being used.
- fixed rare exception in `insert_into_collection`
- updated tests to run on with latest psycopg2 versions
- fixed: function `get_collection_bbox` raises exception for empty collections
- fixed broken function `get_geodb_sql_version`

## v1.0.4

### New Features

- Added function `get_geodb_sql_version` that shows the version of the deployed
  SQL, which can differ from the Python client version.
- Added logging: the database now maintains a table that reflects
  changes to the collections. The logs can be read using the new function
  `get_event_log`.

### Fixes

## v1.0.3

### New Features

- Added a new auth mode `none`. The aim of this mode is enabling users
  installing xcube geoDB infrastructure without oauth2 for e.g. testing 
  purposes.
- A new xcube geoDB docker backend image has been added. This image can be used 
  to set
  up a postgis database with a pre-installed xcube geoDB database extension
- Added a new `count_by_bbox` filter function
- Allowed to provide limit and offset in function `get_collection`
- Added the new function `get_collection_bbox`, that returns the bounding box
  of all geometries within a collection.

### Fixes

- Added Python pip requirements to have control over installed sphinx version on
  readthedocs
- Improved heading in notebooks
- Removed auto cp of notebooks in Makefile.
- Ensured that xcube geoDB client works with Keycloak
- Reduced substantially the number of times the token is received from auth
  service
- Fixed bug that caused unpublishing of collections with upper case letters
  in name to fail

## v1.0.2

### Fixes

- Fixed the behaviour of `create_collection` when `clear` is set to `True` and
  the collection to be cleared does not exist.
  In that situation, xcube geoDB was throwing the wrong error and would not
  proceed to creating the collection.

## v1.0.1

### Fixes

- The default value for `raise_it` is now set to true. Better value for using
  the client as the original behaviour was
  raising the error

## v1.0.0

### Fixes

- Fixed version naming issue in the extension's Makefile
- Fixed create database. Does not allow users anymore to write collections
  to other users' databases.
  Closes [#164](https://github.com/bcdev/service-eurodatacube/issues/164), 
  [#165](https://github.com/bcdev/service-eurodatacube/issues/165), 
  [#166](https://github.com/bcdev/service-eurodatacube/issues/166)
- Fixed that admin users have access to users' collections
- Collections are now always reported as 'collection' and not 'table_name'

### New Features

- EPSG code strings e.g. 'epsg:4326' or 'EPSG:4326' are now accepted as CRS
  definition by `geodb.create_collection*` functions as well as 
  `geodb.insert_into_collection`, `geodb.transform_bbox_crs`, 
  `geodb.get_collection_by_bbox`.
  Before only integers were accepted. This ensures alignment with xcube
  software.
- The geoDB client has now two new methods (`publish_gs`, `unpublish_gs`) that
  allow publishing collections to a WMS service (geoserver)
- The geoDB client has now a new method (`get_published_gs`) that allows to list
  published collections to a WMS service (geoserver)
- Added a notebook that describes how to use the WMS self service
- Ensured that the rest URL of the geoserver for publishing to WMS is
  configurable
- Messages are handled by class Message allowing to nicer print them in Jupyter
  notebooks. The user can also choose whether an error will be raised or 
  just printed.
- Added method `geodb.get_all_published_gs` to get all gs published collections

## v0.1.16

### Fixes

- Corrected transform_bbox_crs method. Uses now minx, miny, maxx, maxy notation
  for the bbox

### New Features

- Added a parameter to transform_bbox_crs bbox allowing to use Lon Lat notation
  for EPSG 4326 when transforming the bbox's CRS to EPSG 4326.

## v0.1.15

### Fixes

- Fixed default value auth_mode from `client_credentials`
  to `client-credentials`

## v0.1.14

### Fixes

- Fixed issue that get_my_collections() would not use the parameter `database`
  correctly
- Fixed that collection_exists fails on newly created collections due to
  postgres/postgrest caching delays

## v0.1.13

- In this version the default auth mode is `client-credentials` instead
  of `password`

## v0.1.12

### New Features

- Made the number of rows during inserting data into a collection configurable
- Added a version method to the client
- The postgis extension is now created when executing geodb--*.sql
- Added the jupyter lab GitHub extension to the docker image
- Added a method list_users, register_users
- Added a deprecation warning if '3.120.53.215.nip.io' is used as
  server address.
- version is now a static property of xcube geoDB client
- `get_collection_from_bbox` will now attempt to transform the bbox crs if teh
  crses differ between the
  bbox and the collection
- Added the method `transform_bbox_crs` to manage the crs of bboxes
- Added a cascade option to `GeoDBClient.drop_collections`

### Fixes

- Fixed revoke access SEL
  function [fixing](https://gitext.sinergise.com/dcfs/common/-/issues/221)
- Fixed odd function options for copy collection
- The xcube geoDB setup procedure can now accept a connection or database connection
  parameter
- The xcube geoDB SQL setup does not fail anymore when items exist already
- Renamed method post to _post to be in line with all other rest methods
- Ensured that renaming collections throws an error when the rename-to-database
  does not exist or the user does not have access to teh new database
- Get collection info has now a `database` option
- `GeoDBClient.get_my_collections `

## v0.1.11

### New Features

- Added a copy/move/rename collection operations
- Added a new authentication auth flow (password)
- Added a method create_collection_if_not_exists

### Fixes

- Deactivated interactive authentication mode.

## v0.1.10

### Fixes:

- insert_into_collection does now honour the crs parameter correctly

## v0.1.9

### Fixes:

- fixed publish collection message
- list_grants has now a database column
- `geodb.get_my_collections(database="some_db")` does now work
- create_collection is now creating a database when the database parameter is
  given and the database not exists
- get_collection functions is now retaining the crs/srid
- a new operation get_collection_srid was added
- corrected message when access to a collection is granted
- publish and unpublish collection has now a database parameter
- fixed grant access function raising a sequence not found error
- grant access now uses the correct database when specified in the parameters
- Added decorators to allow deprecation notices on functions and parameters

## v0.1.8

- Added support for creating and deleting databases
- Listing tables now omits prefixes
- A new head_collection function has been introduced
- Removed the function get_collections. Use get_my_collections instead
- When inserting new data, rows are streamed to avoid issues with larger
  datasets
- Fixed error message when attempting to publish a collection

## v0.1.6

- When publishing collections geoDB shifts the data now to the database 'public'
- Functions were added to list collections a user has access to
- The Dockerfile uses now the xcube base image

## v0.1.5

- Updated the exploring Jupyter Notebook and
- Assured that someone can use the client from a custom environment (i.e. 
  outside EDC)
- Bug fixes

## v0.1.4

- Bug fixes

## v0.1.3

- Bug fixes

## v0.1.2

- Added a where option to get_by_bbox to allow further querying
- Added an op option to get_by_bbox to allow choosing between and or when
  using the where option

## v0.1.1

- Fixed SQL errors when the username contains hyphens

## v0.1.0

This version comprises:

- The Core Python GeoDBClient
- Sphinx docs
- Example notebooks
- A conda build recipe
- A Dockerfile<|MERGE_RESOLUTION|>--- conflicted
+++ resolved
@@ -2,9 +2,7 @@
 
 ### New Features
 
-<<<<<<< HEAD
 - add method to easily import metadata given by STAC catalogs
-=======
 - added functions that allow to create/show/remove indexes on collections
 - added functions that allow users to work in user groups
   - those new functions are: `create_group`, `add_user_to_group`, `remove_user_from_group`,
@@ -12,7 +10,6 @@
   `get_access_rights`.
   - see the respective
     [notebook](https://xcube-geodb.readthedocs.io/en/latest/notebooks/geodb_group_management.html) for usage examples
->>>>>>> ae67ec81
 
 ### Fixes
 
