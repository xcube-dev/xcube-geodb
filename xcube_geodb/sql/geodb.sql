--- conflicted
+++ resolved
@@ -1454,7 +1454,6 @@
 END
 $BODY$;
 
-<<<<<<< HEAD
 CREATE OR REPLACE FUNCTION public.geodb_show_indexes(collection text)
     RETURNS TABLE(indexname name)
     LANGUAGE 'plpgsql'
@@ -1466,41 +1465,10 @@
 $BODY$;
 
 CREATE OR REPLACE FUNCTION public.geodb_create_index(collection text, property text)
-=======
--- group functions
-
-CREATE OR REPLACE FUNCTION public.geodb_create_role(user_name text, user_group text)
-    RETURNS void
-    LANGUAGE 'plpgsql'
-    SECURITY DEFINER
-    -- see https://www.cybertec-postgresql.com/en/abusing-security-definer-functions/
-    SET search_path = public,pg_temp
-AS
-$BODY$
-DECLARE
-    manage integer;
-BEGIN
-    EXECUTE format('SELECT COUNT(*) FROM geodb_user_info WHERE user_name = ''%s'' AND subscription LIKE ''%%manage%%''', user_name) INTO manage;
-    IF manage = 0 THEN
-        RAISE EXCEPTION 'Insufficient subscription for user %', user_name;
-    END IF;
-
-    EXECUTE format('CREATE ROLE %I NOLOGIN
-                                   NOSUPERUSER
-                                   NOCREATEDB
-                                   NOCREATEROLE
-                                   NOREPLICATION', user_group);
-    EXECUTE format('GRANT %I TO %I WITH ADMIN OPTION;', user_group, user_name);
-END
-$BODY$;
-
-CREATE OR REPLACE FUNCTION public.geodb_group_publish_collection(collection text, user_group text)
->>>>>>> 29117044
-    RETURNS void
-    LANGUAGE 'plpgsql'
-AS
-$BODY$
-<<<<<<< HEAD
+    RETURNS void
+    LANGUAGE 'plpgsql'
+AS
+$BODY$
 DECLARE
     idx_name text;
 BEGIN
@@ -1514,19 +1482,10 @@
 $BODY$;
 
 CREATE OR REPLACE FUNCTION public.geodb_drop_index(collection text, property text)
-=======
-BEGIN
-    EXECUTE format('GRANT ALL ON TABLE %I TO %I', collection, user_group);
-END
-$BODY$;
-
-CREATE OR REPLACE FUNCTION public.geodb_group_unpublish_collection(collection text, user_group text)
->>>>>>> 29117044
-    RETURNS void
-    LANGUAGE 'plpgsql'
-AS
-$BODY$
-<<<<<<< HEAD
+    RETURNS void
+    LANGUAGE 'plpgsql'
+AS
+$BODY$
 DECLARE
     idx_name text;
 BEGIN
@@ -1553,7 +1512,49 @@
     RETURN idx_name;
 END
 $BODY$;
-=======
+
+-- group functions
+
+CREATE OR REPLACE FUNCTION public.geodb_create_role(user_name text, user_group text)
+    RETURNS void
+    LANGUAGE 'plpgsql'
+    SECURITY DEFINER
+    -- see https://www.cybertec-postgresql.com/en/abusing-security-definer-functions/
+    SET search_path = public,pg_temp
+AS
+$BODY$
+DECLARE
+    manage integer;
+BEGIN
+    EXECUTE format('SELECT COUNT(*) FROM geodb_user_info WHERE user_name = ''%s'' AND subscription LIKE ''%%manage%%''', user_name) INTO manage;
+    IF manage = 0 THEN
+        RAISE EXCEPTION 'Insufficient subscription for user %', user_name;
+    END IF;
+
+    EXECUTE format('CREATE ROLE %I NOLOGIN
+                                   NOSUPERUSER
+                                   NOCREATEDB
+                                   NOCREATEROLE
+                                   NOREPLICATION', user_group);
+    EXECUTE format('GRANT %I TO %I WITH ADMIN OPTION;', user_group, user_name);
+END
+$BODY$;
+
+CREATE OR REPLACE FUNCTION public.geodb_group_publish_collection(collection text, user_group text)
+    RETURNS void
+    LANGUAGE 'plpgsql'
+AS
+$BODY$
+BEGIN
+    EXECUTE format('GRANT ALL ON TABLE %I TO %I', collection, user_group);
+END
+$BODY$;
+
+CREATE OR REPLACE FUNCTION public.geodb_group_unpublish_collection(collection text, user_group text)
+    RETURNS void
+    LANGUAGE 'plpgsql'
+AS
+$BODY$
 BEGIN
     EXECUTE format('REVOKE ALL ON TABLE %I FROM %I', collection, user_group);
 END
@@ -1634,5 +1635,4 @@
                         )
                 ) as res', collection);
     END
-    $BODY$;
->>>>>>> 29117044
+    $BODY$;