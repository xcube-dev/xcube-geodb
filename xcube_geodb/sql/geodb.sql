-- noinspection SqlResolveForFile

CREATE EXTENSION IF NOT EXISTS postgis;

CREATE SCHEMA IF NOT EXISTS geodb_user_info;


CREATE SEQUENCE IF NOT EXISTS public.geodb_user_info_id_seq
    INCREMENT 1
    START 2
    MINVALUE 1
    MAXVALUE 9223372036854775807
    CACHE 1;


CREATE TABLE IF NOT EXISTS public."geodb_user_info"
(
    id           INT                    NOT NULL PRIMARY KEY DEFAULT nextval('geodb_user_info_id_seq'),
    user_name    CHARACTER VARYING(255) NOT NULL UNIQUE,
    start_date   DATE                   NOT NULL,
    subscription TEXT                   NOT NULL,
    permissions  TEXT                   NOT NULL
);

CREATE TABLE IF NOT EXISTS public."geodb_version_info"
(
    id      SERIAL PRIMARY KEY,
    version TEXT NOT NULL,
    date    DATE NOT NULL
);
GRANT SELECT ON TABLE geodb_version_info TO PUBLIC;
INSERT INTO geodb_version_info
VALUES (DEFAULT, 'VERSION_PLACEHOLDER', now());
-- if manually setting up the database, this might be necessary to clean up:
DELETE
FROM geodb_version_info
WHERE version like '%ERSION_PLACEHOLDER';

CREATE TABLE IF NOT EXISTS public."geodb_eventlog"
(
    event_type TEXT      NOT NULL,
    message    TEXT      NOT NULL,
    username   TEXT      NOT NULL,
    date       TIMESTAMP NOT NULL
);
GRANT ALL ON TABLE geodb_eventlog TO PUBLIC;

CREATE OR REPLACE FUNCTION public.geodb_log_event(event json)
    RETURNS void
    LANGUAGE 'plpgsql'
AS
$BODY$
BEGIN
    INSERT INTO public."geodb_eventlog"
    VALUES (event ->> 'event_type',
            event ->> 'message',
            event ->> 'user',
            now());
END
$BODY$;

CREATE OR REPLACE FUNCTION public.get_geodb_eventlog(
    "event_type" text DEFAULT '%',
    "collection" text DEFAULT '%')
    RETURNS TABLE
            (
                events json
            )
    LANGUAGE 'plpgsql'
AS
$BODY$
BEGIN
    RETURN QUERY EXECUTE format('SELECT JSON_AGG(temp) from ' ||
                                '(SELECT * from geodb_eventlog ' ||
                                'WHERE event_type like ''%s''' ||
                                'AND message like ''%%%s%%'') AS temp',
                                event_type, collection);
END
$BODY$;

CREATE OR REPLACE FUNCTION public.geodb_register_user_trg_func()
    RETURNS trigger
    LANGUAGE 'plpgsql'
    COST 100
    VOLATILE NOT LEAKPROOF
AS
$BODY$
BEGIN
    IF NEW.user_name IS NOT NULL THEN
        EXECUTE format('SELECT geodb_register_user(''%s''::text, ''bla''::text)', NEW.user_name);
    END IF;

    RETURN NEW;
END;
$BODY$;


DROP TRIGGER IF EXISTS geodb_register_user_trg ON "geodb_user_info";

CREATE TRIGGER geodb_register_user_trg
    AFTER INSERT
    ON "geodb_user_info"
    FOR EACH ROW
EXECUTE PROCEDURE geodb_register_user_trg_func();


CREATE SEQUENCE IF NOT EXISTS public.geodb_user_databases_seq
    INCREMENT 1
    START 1
    MINVALUE 1
    MAXVALUE 9223372036854775807
    CACHE 1;


CREATE TABLE IF NOT EXISTS public.geodb_user_databases
(
    id    bigint                                         NOT NULL DEFAULT nextval('geodb_user_databases_seq'::regclass),
    name  character varying COLLATE pg_catalog."default" NOT NULL,
    owner character varying COLLATE pg_catalog."default" NOT NULL,
    iss   character varying COLLATE pg_catalog."default",
    CONSTRAINT geodb_user_databases_pkey PRIMARY KEY (id),
    CONSTRAINT unique_db_name_owner UNIQUE (name, owner)
)
    WITH (
        OIDS = FALSE
    )
    TABLESPACE pg_default;

GRANT SELECT, INSERT, UPDATE ON geodb_user_databases TO PUBLIC;
GRANT SELECT, UPDATE, USAGE ON geodb_user_databases_seq TO PUBLIC;

CREATE OR REPLACE FUNCTION public.notify_ddl_postgrest()
    RETURNS event_trigger
    LANGUAGE plpgsql
AS
$$
BEGIN
    NOTIFY ddl_command_end;
END;
$$;

DROP EVENT TRIGGER IF EXISTS ddl_postgrest;
CREATE EVENT TRIGGER ddl_postgrest ON ddl_command_end
EXECUTE PROCEDURE public.notify_ddl_postgrest();

-- ensures that database of collection belongs to user or group
CREATE
    OR REPLACE FUNCTION public.geodb_user_allowed(
    collection text,
    usr text)
    RETURNS INT
    LANGUAGE 'plpgsql'
    COST 100
    VOLATILE PARALLEL UNSAFE
AS
$BODY$
DECLARE
    ct        INT;
    groupname varchar;
BEGIN
    -- noinspection SqlAggregates

    SELECT COUNT(*) as ct
    FROM geodb_user_databases
    WHERE collection LIKE name || '_%'
      AND owner = usr
    INTO ct;
    if ct > 0 then
        return 1;
    end if;

    -- User is also allowed if any of the groups he is in is allowed

    FOR groupname IN
        (SELECT rolname
         FROM pg_roles
         WHERE pg_has_role(usr, oid, 'member'))
        LOOP
            if groupname != usr then
                SELECT geodb_user_allowed(collection, groupname)
                INTO ct;
                if ct > 0 then
                    return 1;
                end if;
            end if;
        END LOOP;

    return 0;

END
$BODY$;

-- FUNCTION: public.geodb_create_database(text)

-- DROP FUNCTION public.geodb_create_database(text);

CREATE OR REPLACE FUNCTION public.geodb_create_database(
    database text)
    RETURNS void
    LANGUAGE 'plpgsql'

    COST 100
    VOLATILE
AS
$BODY$
DECLARE
    usr TEXT;
    ct  INT;
BEGIN
    usr := (SELECT geodb_whoami());

    -- noinspection SqlAggregates

    SELECT COUNT(*) as ct FROM geodb_user_databases WHERE name = database INTO ct;

    IF ct > 0 THEN
        RAISE EXCEPTION 'Database % exists already.', database;
    END IF;

    EXECUTE format('INSERT INTO geodb_user_databases(name, owner, iss) VALUES(''%s'', ''%s'', '''')', "database", usr);
END
$BODY$;


CREATE OR REPLACE FUNCTION public.geodb_truncate_database(
    database text)
    RETURNS void
    LANGUAGE 'plpgsql'

    COST 100
    VOLATILE
AS
$BODY$
DECLARE
    usr text;
BEGIN
    usr := (SELECT geodb_whoami());

    EXECUTE format('DELETE FROM geodb_user_databases WHERE name=''%s'' and owner=''%s''', "database", usr);
END
$BODY$;

-- FUNCTION: public.geodb_add_properties(text, json)

-- DROP FUNCTION public.geodb_add_properties(text, json);

CREATE OR REPLACE FUNCTION public.geodb_add_properties(IN collection text, IN properties json)
    RETURNS void
    LANGUAGE 'plpgsql'
AS
$BODY$
DECLARE
    props_row record;
BEGIN
    FOR props_row IN SELECT "key", "value" FROM json_each_text(properties)
        LOOP
            EXECUTE format('ALTER TABLE %I ADD COLUMN %I %s', collection, lower(props_row.key), props_row.value);
        END LOOP;
END
$BODY$;


CREATE OR REPLACE FUNCTION public.geodb_drop_properties(IN collection text, IN properties json)
    RETURNS void
    LANGUAGE 'plpgsql'
AS
$BODY$
DECLARE
    props_row record;
    usr       text;
    tab       text;
BEGIN
    usr := (SELECT geodb_whoami());
    tab := usr || '_' || collection;

    FOR props_row IN SELECT property FROM json_array_elements(properties::json) AS property
        LOOP
            EXECUTE format('ALTER TABLE %I DROP COLUMN %s', collection, props_row.property);
        END LOOP;
END
$BODY$;


CREATE OR REPLACE FUNCTION public.geodb_get_properties(collection text)
    RETURNS TABLE
            (
                src json
            )
    LANGUAGE 'plpgsql'
AS
$BODY$
BEGIN
    RETURN QUERY EXECUTE format('SELECT JSON_AGG(src) as js ' ||
                                'FROM (SELECT
                                             name as database,
                                             regexp_replace(table_name, name || ''_'','''') as "collection",
                                             column_name,
                                             data_type
                                        FROM information_schema.columns
										LEFT JOIN geodb_user_databases
											ON table_name LIKE name || ''_%%''
                                        WHERE
                                           table_schema = ''public''
                                            AND table_name = ''%s'') AS src',
                                collection);

END
$BODY$;


-- noinspection SqlNoDataSourceInspectionForFile

-- noinspection SqlResolveForFile


CREATE OR REPLACE FUNCTION update_modified_column()
    RETURNS TRIGGER AS
$$
BEGIN
    NEW.modified_at = now();
    RETURN NEW;
END;
$$ language 'plpgsql';


CREATE OR REPLACE FUNCTION public.geodb_create_collection(collection text, properties json, crs text)
    RETURNS void
    LANGUAGE 'plpgsql'
AS
$BODY$
DECLARE
    usr   text;
    trigg text;
    owns  INT;
BEGIN
    usr := (SELECT geodb_whoami());

    SELECT geodb_user_allowed(collection, usr) INTO owns;

    if owns = 0 then
        RAISE EXCEPTION 'No access for user %.', usr;
    end if;

    EXECUTE format('CREATE TABLE %I(
								    id SERIAL PRIMARY KEY,
									created_at TIMESTAMP WITH TIME ZONE DEFAULT CURRENT_TIMESTAMP,
									modified_at TIMESTAMP WITH TIME ZONE,
									geometry geometry(Geometry,' || crs || ') NOT NULL
							   )', collection);

    PERFORM geodb_add_properties(collection, properties);

    trigg := 'update_' || collection || '_modtime';

    EXECUTE format('CREATE TRIGGER %I
                    BEFORE UPDATE ON %I
                    FOR EACH ROW EXECUTE PROCEDURE update_modified_column()', trigg, collection);

    EXECUTE 'GRANT ALL ON TABLE "' || collection || '" TO postgres';

    EXECUTE format('ALTER TABLE %I OWNER to %I;', collection, usr);
END
$BODY$;



CREATE OR REPLACE FUNCTION public.geodb_create_collections("collections" json)
    RETURNS void
    LANGUAGE 'plpgsql'
AS
$BODY$
DECLARE
    "collection_row" record;
    properties       json;
    crs              text;
BEGIN
    FOR collection_row IN SELECT "key"::text, "value" FROM json_each(collections)
        LOOP
            properties := (SELECT "value"::json FROM json_each(collection_row.value) WHERE "key" = 'properties');
            crs := (SELECT "value"::text FROM json_each(collection_row.value) WHERE "key" = 'crs');
            EXECUTE format('SELECT geodb_create_collection(''%s'', ''%s''::json, ''%s'')',
                           collection_row.key,
                           properties,
                           crs);
        END LOOP;
END
$BODY$;

-- geodb_drop_collections(json) has been replace by public.geodb_drop_collections(json, bool)
DROP FUNCTION IF EXISTS public.geodb_drop_collections(json);

CREATE OR REPLACE FUNCTION public.geodb_drop_collections(collections json, "cascade" bool DEFAULT TRUE)
    RETURNS void
    LANGUAGE 'plpgsql'
AS
$BODY$
DECLARE
    "collection_row" record;
BEGIN
    FOR collection_row IN SELECT collection FROM json_array_elements_text(collections) as collection
        LOOP
            IF "cascade" THEN
                EXECUTE format('DROP TABLE %I CASCADE', collection_row.collection);
            ELSE
                EXECUTE format('DROP TABLE %I', collection_row.collection);
            END IF;
        END LOOP;
END
$BODY$;


CREATE OR REPLACE FUNCTION public.geodb_grant_access_to_collection(
    collection text,
    usr text)
    RETURNS void
    LANGUAGE 'plpgsql'

    COST 100
    VOLATILE
AS
$BODY$
DECLARE
    seq_name text;
BEGIN
    select pg_get_serial_sequence('"' || collection || '"', 'id') into seq_name;
    IF seq_name IS NULL
    THEN
        raise exception 'No sequence for collection %', collection;
    END IF;
    EXECUTE format('GRANT SELECT ON TABLE %I TO %I;', collection, usr);
    EXECUTE format('GRANT USAGE, SELECT ON SEQUENCE %s TO %I', seq_name, usr);
END
$BODY$;


CREATE OR REPLACE FUNCTION public.geodb_revoke_access_from_collection(
    collection text,
    usr text)
    RETURNS void
    LANGUAGE 'plpgsql'

    COST 100
    VOLATILE
AS
$BODY$
DECLARE
    seq_name TEXT;
BEGIN
    select replace(pg_get_serial_sequence('"' || collection || '"', 'id'), 'public.', '') into seq_name;
    EXECUTE format('REVOKE SELECT ON TABLE %I FROM %I;', collection, usr);
    EXECUTE format('REVOKE USAGE, SELECT ON SEQUENCE %s FROM %I', seq_name, usr);
END
$BODY$;

CREATE OR REPLACE FUNCTION public.geodb_get_collection_bbox(collection text)
    RETURNS text
    LANGUAGE 'plpgsql'
AS
$BODY$
DECLARE
    qry  TEXT;
    bbox TEXT;
BEGIN
    qry := format('SELECT text(ST_Extent(geometry)) from %I AS src',
                  collection);
    EXECUTE qry INTO bbox;

    RETURN bbox;
END
$BODY$;

CREATE OR REPLACE FUNCTION public.geodb_estimate_collection_bbox(collection text)
    RETURNS text
    LANGUAGE 'plpgsql'
AS
$BODY$
DECLARE
    qry  TEXT;
    bbox TEXT;
BEGIN
    qry := format('SELECT ST_EstimatedExtent(%L, ''geometry'') AS src',
                  collection);
    EXECUTE qry INTO bbox;

    RETURN bbox;
END
$BODY$;

CREATE OR REPLACE FUNCTION public.geodb_geometry_types(collection text, aggregate boolean DEFAULT true)
    RETURNS TABLE
            (
                types json
            )
    LANGUAGE 'plpgsql'
AS
$BODY$
DECLARE
    qry TEXT;
BEGIN
    IF aggregate THEN
        qry := format('SELECT JSON_AGG(temp) AS types FROM (
                        SELECT DISTINCT GeometryType(geometry) FROM %I) AS temp',
                      collection);
    ELSE
        qry := format('SELECT JSON_AGG(temp) AS types FROM (
                        SELECT GeometryType(geometry) FROM %I) AS temp',
                      collection);
    END IF;
    RETURN QUERY EXECUTE qry;
END
$BODY$;

CREATE OR REPLACE FUNCTION public.geodb_get_my_collections(
    database text DEFAULT NULL::text)
    RETURNS TABLE
            (
                src json
            )
    LANGUAGE 'plpgsql'

    COST 100
    VOLATILE
    ROWS 1000
AS
$BODY$
DECLARE
    usr           text;
    database_cond text;
    qry           text;
BEGIN
    usr := (SELECT geodb_whoami());
    IF database IS NULL
    THEN
        database_cond := '';
    ELSE
        database_cond := format(' WHERE db = ''%s''', "database");
    END IF;

    qry := format('SELECT JSON_AGG(src) as js ' ||
                  '
                  FROM (
                    SELECT
                        owner,
                        db as database,
                        regexp_replace(table_name, db || ''_'', '''') as "collection"
                    FROM
                    (
                        SELECT table_name,
                           (SELECT name FROM geodb_user_databases WHERE table_name LIKE name || ''_%%'' ORDER BY name DESC LIMIT 1) AS db,
                           (SELECT owner FROM geodb_user_databases WHERE table_name LIKE name || ''_%%'' ORDER BY name DESC LIMIT 1) AS owner
                        FROM information_schema."tables"
                        WHERE table_schema = ''public''
                            AND table_name NOT LIKE ''geodb_user%%''
                            AND table_name NOT LIKE ''geodb_functions%%''
                            AND table_name NOT LIKE ''geodb_size_log%%''
                            AND table_name != ''spatial_ref_sys''
                            AND table_name != ''geography_columns''
                            AND table_name != ''geometry_columns''
                            AND table_name != ''raster_columns''
                            AND table_name != ''raster_overviews''
                            AND table_name NOT LIKE ''pg_%%''
                        ORDER BY table_name
                    ) as inf
                    %s
                 ) AS src',
                  database_cond);

    RETURN QUERY EXECUTE qry;
END
$BODY$;


CREATE OR REPLACE FUNCTION public.geodb_list_grants(database TEXT)
    RETURNS TABLE
            (
                src json
            )
    LANGUAGE 'plpgsql'

    COST 100
    VOLATILE
    ROWS 1000
AS
$BODY$
DECLARE
    usr text;
BEGIN
    usr := (SELECT geodb_whoami());

    RETURN QUERY EXECUTE format('SELECT JSON_AGG(src) as js
                                FROM (SELECT
								regexp_replace(table_name, ''%s_'', '''') as "collection",
								grantee
                                FROM information_schema.role_table_grants
                                WHERE grantor = ''%s'' AND grantee != ''%s'') AS src',
                                database, usr, usr);

END
$BODY$;


CREATE OR REPLACE FUNCTION public.geodb_list_grants()
    RETURNS TABLE
            (
                src json
            )
    LANGUAGE 'plpgsql'

    COST 100
    VOLATILE
    ROWS 1000
AS
$BODY$
DECLARE
    usr text;
BEGIN
    usr := (SELECT geodb_whoami());

    RETURN QUERY SELECT geodb_list_grants(usr);

END
$BODY$;


-- FUNCTION: public.geodb_list_databases()

-- DROP FUNCTION public.geodb_list_databases();

CREATE OR REPLACE FUNCTION public.geodb_list_databases()
    RETURNS TABLE
            (
                src json
            )
    LANGUAGE 'plpgsql'
    COST 100
    VOLATILE PARALLEL UNSAFE
    ROWS 1000

AS
$$
DECLARE
    usr text;
BEGIN
    usr := (SELECT geodb_whoami());

    RETURN QUERY EXECUTE format(
            'SELECT JSON_AGG(src) as js FROM(' ||
            'SELECT * FROM geodb_user_databases WHERE owner = ''%s'') as src', usr);
END
$$;

ALTER FUNCTION public.geodb_list_databases()
    OWNER TO postgres;



CREATE OR REPLACE FUNCTION public.geodb_rename_collection(
    collection text,
    new_name text)
    RETURNS text
    LANGUAGE 'plpgsql'

    COST 100
    VOLATILE
AS
$BODY$
DECLARE
    allowed INT;
    usr     TEXT;
    qry     TEXT;
BEGIN
    usr := (SELECT geodb_whoami());

    qry := 'SELECT geodb_user_allowed(''' || new_name || ''',''' || usr || ''')';

    EXECUTE qry INTO allowed;

    IF allowed = 1 THEN
        EXECUTE format('ALTER TABLE %I RENAME TO %I', collection, new_name);
        RETURN 'success';
    END IF;

    raise exception '% has not access to that table or database. You might have to create the database first.', usr;
END
$BODY$;



CREATE OR REPLACE FUNCTION public.geodb_publish_collection(
    collection text)
    RETURNS void
    LANGUAGE 'plpgsql'

    COST 100
    VOLATILE
AS
$BODY$
BEGIN
    EXECUTE format('GRANT SELECT ON TABLE %I TO PUBLIC;', collection);
END
$BODY$;


CREATE OR REPLACE FUNCTION public.geodb_unpublish_collection(
    collection text)
    RETURNS void
    LANGUAGE 'plpgsql'

    COST 100
    VOLATILE
AS
$BODY$
BEGIN
    EXECUTE format('REVOKE SELECT ON TABLE %I FROM PUBLIC;', collection);

END
$BODY$;


-- noinspection SqlSignatureForFile

DO
$do$
    BEGIN
        IF NOT EXISTS(SELECT
                      FROM pg_catalog.pg_roles -- SELECT list can be empty for this
                      WHERE rolname = 'authenticator') THEN
            CREATE ROLE authenticator NOINHERIT;
            ALTER ROLE authenticator SET search_path = public;
        END IF;
    END
$do$;


DO
$do$
    BEGIN
        IF NOT EXISTS(SELECT
                      FROM pg_catalog.pg_roles -- SELECT list can be empty for this
                      WHERE rolname = 'geodb_admin') THEN
            CREATE ROLE geodb_admin NOINHERIT;
            ALTER ROLE geodb_admin SET search_path = public;
        END IF;
    END
$do$;


CREATE OR REPLACE FUNCTION public.geodb_whoami()
    RETURNS text
    LANGUAGE 'plpgsql'
AS
$BODY$
BEGIN
    RETURN current_user;
END
$BODY$;


CREATE OR REPLACE FUNCTION public.geodb_get_geodb_sql_version()
    RETURNS text
    LANGUAGE SQL
AS
$$
SELECT version
from geodb_version_info
$$;


-- FUNCTION: public.geodb_log_sizes()

-- DROP FUNCTION public.geodb_log_sizes();

CREATE OR REPLACE FUNCTION public.geodb_log_sizes()
    RETURNS void
    LANGUAGE 'plpgsql'
    COST 100
    VOLATILE PARALLEL UNSAFE
AS
$BODY$
BEGIN
    INSERT INTO geodb_size_log
    SELECT now()
         , *
         , pg_size_pretty(total_bytes) AS total
         , pg_size_pretty(index_bytes) AS "index"
         , pg_size_pretty(toast_bytes) AS "toast"
         , pg_size_pretty(table_bytes) AS "table"
    FROM (SELECT *, total_bytes - index_bytes - COALESCE(toast_bytes, 0) AS table_bytes
          FROM (SELECT c.oid
                     , nspname                               AS table_schema
                     , relname                               AS "collection"
                     , c.reltuples                           AS row_estimate
                     , pg_total_relation_size(c.oid)         AS total_bytes
                     , pg_indexes_size(c.oid)                AS index_bytes
                     , pg_total_relation_size(reltoastrelid) AS toast_bytes
                FROM pg_class c
                         LEFT JOIN pg_namespace n ON n.oid = c.relnamespace
                WHERE relkind = 'r') a
          WHERE table_schema = 'public') a;
END
$BODY$;


CREATE OR REPLACE FUNCTION public.geodb_register_user(
    user_name text,
    password text)
    RETURNS character varying
    LANGUAGE 'plpgsql'
    COST 100
    VOLATILE PARALLEL UNSAFE
AS
$BODY$
DECLARE
    usr TEXT;
BEGIN
    usr := current_setting('request.jwt.claim.clientId', true);
    BEGIN
        EXECUTE format('CREATE ROLE %I LOGIN ROLE %I', user_name, current_user);
    EXCEPTION
        WHEN duplicate_object THEN RAISE NOTICE '%, skipping', SQLERRM USING ERRCODE = SQLSTATE;
    END;
    EXECUTE format('ALTER ROLE %I PASSWORD ''%s''; ALTER ROLE %I SET search_path = public;' ||
                   'GRANT %I TO authenticator;', user_name, password, user_name, user_name);
    EXECUTE format(
            'INSERT INTO geodb_user_databases(name, owner, iss) VALUES(''%s'',''%s'', ''%s'') ON CONFLICT ON CONSTRAINT unique_db_name_owner DO NOTHING;',
            user_name, user_name, usr);
    RETURN 'success';
END
$BODY$;

REVOKE EXECUTE ON FUNCTION geodb_register_user(text, text) FROM PUBLIC;
GRANT EXECUTE ON FUNCTION geodb_register_user(text, text) TO geodb_admin;

CREATE OR REPLACE FUNCTION public.geodb_user_exists(user_name text)
    RETURNS TABLE
            (
                exts boolean
            )
    LANGUAGE 'plpgsql'
AS
$BODY$
BEGIN
    RETURN QUERY EXECUTE format('SELECT EXISTS (SELECT true FROM pg_roles WHERE rolname=''%s'')', user_name);
END
$BODY$;

REVOKE EXECUTE ON FUNCTION geodb_user_exists(text) FROM PUBLIC;
GRANT EXECUTE ON FUNCTION geodb_user_exists(text) TO geodb_admin;


-- DROP FUNCTION IF EXISTS public.geodb_drop_user(text);

CREATE OR REPLACE FUNCTION public.geodb_drop_user(user_name text)
    RETURNS boolean
    LANGUAGE 'plpgsql'
AS
$BODY$
BEGIN
    EXECUTE format('DROP ROLE IF EXISTS %I', user_name);
    RETURN true;
END
$BODY$;

REVOKE EXECUTE ON FUNCTION geodb_drop_user(text) FROM PUBLIC;
GRANT EXECUTE ON FUNCTION geodb_drop_user(text) TO geodb_admin;

CREATE OR REPLACE FUNCTION public.geodb_grant_user_admin(user_name text)
    RETURNS boolean
    LANGUAGE 'plpgsql'
AS
$BODY$
BEGIN
    EXECUTE format('GRANT geodb_admin TO %I', user_name);
    RETURN true;
END
$BODY$;

REVOKE EXECUTE ON FUNCTION geodb_grant_user_admin(text) FROM PUBLIC;
GRANT EXECUTE ON FUNCTION geodb_grant_user_admin(text) TO geodb_admin;


-- FUNCTION: public.geodb_check_user()

-- DROP FUNCTION public.geodb_check_user();

CREATE OR REPLACE FUNCTION public.geodb_check_user()
    RETURNS void
    LANGUAGE 'plpgsql'
    COST 100
    VOLATILE PARALLEL UNSAFE
AS
$$
BEGIN
    IF current_user = 'anonymous' THEN
        RAISE SQLSTATE 'PT403' USING DETAIL = 'Anonymous users do not have access.',
            HINT = 'Access denied.';
    END IF;
END
$$;


-- FUNCTION: public.geodb_check_user_grants(text)

-- DROP FUNCTION public.geodb_check_user_grants(text);

CREATE OR REPLACE FUNCTION public.geodb_check_user_grants(grt text)
    RETURNS boolean
    LANGUAGE 'plpgsql'
    COST 100
    VOLATILE PARALLEL UNSAFE
AS
$$
DECLARE
    permissions text;
    ct          integer;
BEGIN
    permissions := current_setting('request.jwt.claim.scope', TRUE)::text;

    EXECUTE format('SELECT strpos(''%s'', ''%s'')', permissions, grt) INTO ct;

    IF ct = 0 THEN
        raise 'Not enough access rights to perform this operation: %', grt;
    END IF;

    RETURN TRUE;
END
$$;


CREATE OR REPLACE FUNCTION public.geodb_get_user_usage(user_name text)
    RETURNS TABLE
            (
                src json
            )
    LANGUAGE 'plpgsql'

    COST 100
    VOLATILE
    ROWS 1000
AS
$BODY$
BEGIN
    RETURN QUERY SELECT JSON_AGG(vals) as src
                 FROM (SELECT SUM(pg_total_relation_size(quote_ident(table_name))) AS "usage"
                       FROM information_schema.tables
                       WHERE table_schema = 'public'
                         AND table_name LIKE user_name || '%') AS vals;
END
$BODY$;


-- noinspection SqlUnused

CREATE OR REPLACE FUNCTION public.geodb_get_user_usage(
    user_name text,
    pretty BOOLEAN)
    RETURNS TABLE
            (
                src json
            )
    LANGUAGE 'plpgsql'

    COST 100
    VOLATILE
    ROWS 1000
AS
$BODY$
BEGIN
    RETURN QUERY SELECT JSON_AGG(vals) as src
                 FROM (SELECT pg_size_pretty(SUM(pg_total_relation_size(quote_ident(table_name)))) AS "usage"
                       FROM information_schema.tables
                       WHERE table_schema = 'public'
                         AND table_name LIKE user_name || '%') AS vals;
END
$BODY$;

CREATE OR REPLACE FUNCTION public.geodb_get_my_usage()
    RETURNS TABLE
            (
                src json
            )
    LANGUAGE 'plpgsql'

    COST 100
    VOLATILE
    ROWS 1000
AS
$BODY$
DECLARE
    me TEXT;
BEGIN
    SELECT geodb_whoami() INTO me;
    RETURN QUERY EXECUTE format('SELECT geodb_get_user_usage(''%I'')', me);
END
$BODY$;

CREATE OR REPLACE FUNCTION public.geodb_get_my_usage(pretty boolean)
    RETURNS TABLE
            (
                src json
            )
    LANGUAGE 'plpgsql'

    COST 100
    VOLATILE
    ROWS 1000
AS
$BODY$
DECLARE
    me TEXT;
BEGIN
    SELECT geodb_whoami() INTO me;
    RETURN QUERY EXECUTE format('SELECT geodb_get_user_usage(''%I'', ''%s'')', me, pretty);
END
$BODY$;


CREATE OR REPLACE FUNCTION public.geodb_get_pg(
    collection text,
    "select" text DEFAULT '*',
    "where" text DEFAULT NULL,
    "group" text DEFAULT NULL,
    "order" text DEFAULT NULL,
    "limit" integer DEFAULT NULL,
    "offset" integer DEFAULT NULL
)
    RETURNS TABLE
            (
                src json
            )
    LANGUAGE 'plpgsql'

    COST 100
    VOLATILE
    ROWS 1000
AS
$BODY$
DECLARE
    row_ct int;
    qry    text;
BEGIN
    qry := format('SELECT %s FROM %I ', "select", "collection");

    IF "where" IS NOT NULL THEN
        qry := qry || format('WHERE %s ', "where");
    END IF;

    IF "group" IS NOT NULL THEN
        qry := qry || format('GROUP BY %s ', "group");
    END IF;

    IF "order" IS NOT NULL THEN
        qry := qry || format('ORDER BY %s ', "order");
    END IF;

    IF "limit" IS NOT NULL THEN
        qry := qry || format('LIMIT %s  ', "limit");
    END IF;

    IF "limit" IS NOT NULL AND "offset" IS NOT NULL THEN
        qry := qry || format('OFFSET %s ', "offset");
    END IF;

    RETURN QUERY EXECUTE format('SELECT JSON_AGG(src) as src FROM (%s) as src ', qry);

    GET DIAGNOSTICS row_ct = ROW_COUNT;

    IF row_ct < 1 THEN
        RAISE EXCEPTION 'Empty result';
    END IF;
END
$BODY$;

CREATE OR REPLACE FUNCTION public.geodb_get_by_bbox(collection text,
                                                    minx double precision,
                                                    miny double precision,
                                                    maxx double precision,
                                                    maxy double precision,
                                                    comparison_mode VARCHAR(255) DEFAULT 'within',
                                                    bbox_crs int DEFAULT 4326,
                                                    "where" text DEFAULT 'id > 0'::text,
                                                    op text DEFAULT 'AND'::text,
                                                    "limit" int DEFAULT 0,
                                                    "offset" int DEFAULT 0)
    RETURNS TABLE
            (
                src json
            )
    LANGUAGE 'plpgsql'

AS
$BODY$
DECLARE
    bbox_func VARCHAR;
    row_ct    int;
    lmt_str   text;
    qry       text;
BEGIN
    CASE comparison_mode
        WHEN 'within' THEN bbox_func := 'ST_Within';
        WHEN 'contains' THEN bbox_func := 'ST_Contains';
        WHEN 'intersects' THEN bbox_func := 'ST_Intersects';
        WHEN 'touches' THEN bbox_func := 'ST_Touches';
        WHEN 'overlaps' THEN bbox_func := 'ST_Overlaps';
        WHEN 'crosses' THEN bbox_func := 'ST_Crosses';
        WHEN 'disjoint' THEN bbox_func := 'ST_Disjoint';
        WHEN 'equals' THEN bbox_func := 'ST_Equals';
        ELSE RAISE EXCEPTION 'comparison mode % does not exist. Use ''within'' | ''contains''', comparison_mode USING ERRCODE = 'data_exception';
        END CASE;

    lmt_str := '';

    IF "limit" > 0 THEN
        lmt_str := ' LIMIT ' || "limit";
    END IF;

    IF "offset" > 0 THEN
        lmt_str := lmt_str || ' OFFSET ' || "offset";
    END IF;

    qry := format('SELECT JSON_AGG(src) as js
                     FROM (SELECT * FROM %I
                     WHERE (%s) %s %s(''SRID=%s;POLYGON((' ||
                  minx
                      || ' ' || miny
                      || ', ' || maxx
                      || ' ' || miny
                      || ', ' || maxx
                      || ' ' || maxy
                      || ', ' || minx
                      || ' ' || maxy
                      || ', ' || minx
                      || ' ' || miny
                      || '))'', geometry) '
                      || ' ORDER BY id '
                      || lmt_str || ') as src',
                  "collection",
                  "where",
                  "op",
                  "bbox_func",
                  "bbox_crs"
           );

    RETURN QUERY EXECUTE qry;

    GET DIAGNOSTICS row_ct = ROW_COUNT;

    IF row_ct < 1 THEN
        RAISE EXCEPTION 'Only % rows!', row_ct;
    END IF;
END
$BODY$;

CREATE OR REPLACE FUNCTION public.geodb_count_collection(collection text)
    RETURNS BIGINT
    LANGUAGE 'plpgsql'
    STRICT
AS
$$
DECLARE
    row_ct int;
    qry    text;
BEGIN
    qry := format('SELECT COUNT(*) from %I', collection);
    EXECUTE qry INTO row_ct;
    RETURN row_ct;
END
$$;

-- see https://stackoverflow.com/a/7945274/2043113
CREATE OR REPLACE FUNCTION public.geodb_estimate_collection_count(collection text)
    RETURNS BIGINT
    LANGUAGE 'plpgsql'
    STRICT
AS
$$
DECLARE
    pages_size int;
    row_ct     int;
    qry        text;
BEGIN
    qry := format('SELECT relpages FROM pg_class WHERE oid = (SELECT oid FROM pg_class WHERE relname = ''%s'');',
                  collection);
    EXECUTE qry into pages_size;
    IF pages_size > 0 then
        qry := format('SELECT (reltuples / relpages * (pg_relation_size(oid) / 8192))::bigint
                     FROM pg_class
                     WHERE oid = (SELECT oid FROM pg_class WHERE relname = ''%s'')', collection);
        EXECUTE qry INTO row_ct;
        RETURN row_ct;
    ELSE
        RAISE NOTICE 'Preferred way of estimation unsupported on table (run VACUUM on table %s to support); performing alternative estimation.', collection;
        qry := format('SELECT reltuples::bigint AS estimate FROM pg_class WHERE relname = ''%s'';', collection);
        EXECUTE qry into row_ct;
        RETURN row_ct;
    END IF;
END
$$;

-- TODO Merge with get_by_bbox
CREATE OR REPLACE FUNCTION public.geodb_count_by_bbox(collection text,
                                                      minx double precision,
                                                      miny double precision,
                                                      maxx double precision,
                                                      maxy double precision,
                                                      comparison_mode VARCHAR(255) DEFAULT 'within',
                                                      bbox_crs int DEFAULT 4326,
                                                      "where" text DEFAULT 'id > 0'::text,
                                                      op text DEFAULT 'AND'::text)
    RETURNS TABLE
            (
                src json
            )
    LANGUAGE 'plpgsql'

AS
$BODY$
DECLARE
    bbox_func VARCHAR;
    row_ct    int;
    qry       text;
BEGIN
    CASE comparison_mode
        WHEN 'within' THEN bbox_func := 'ST_Within';
        WHEN 'contains' THEN bbox_func := 'ST_Contains';
        WHEN 'intersects' THEN bbox_func := 'ST_Intersects';
        WHEN 'touches' THEN bbox_func := 'ST_Touches';
        WHEN 'overlaps' THEN bbox_func := 'ST_Overlaps';
        WHEN 'crosses' THEN bbox_func := 'ST_Crosses';
        WHEN 'disjoint' THEN bbox_func := 'ST_Disjoint';
        WHEN 'equals' THEN bbox_func := 'ST_Equals';
        ELSE RAISE EXCEPTION 'comparison mode % does not exist. Use ''within'' | ''contains''', comparison_mode USING ERRCODE = 'data_exception';
        END CASE;

    qry := format('SELECT JSON_AGG(src) as js
                     FROM (SELECT COUNT(*) as ct FROM %I
                     WHERE (%s) %s %s(''SRID=%s;POLYGON((' ||
                  minx
                      || ' ' || miny
                      || ', ' || maxx
                      || ' ' || miny
                      || ', ' || maxx
                      || ' ' || maxy
                      || ', ' || minx
                      || ' ' || maxy
                      || ', ' || minx
                      || ' ' || miny
                      || '))'', geometry) '
                      || ') as src',
                  "collection",
                  "where",
                  "op",
                  "bbox_func",
                  "bbox_crs"
           );

    RETURN QUERY EXECUTE qry;

    GET DIAGNOSTICS row_ct = ROW_COUNT;

    IF row_ct < 1 THEN
        RAISE EXCEPTION 'Only % rows!', row_ct;
    END IF;
END
$BODY$;


CREATE OR REPLACE FUNCTION public.geodb_get_nearest(
    collection text,
    x double precision,
    y double precision,
    point_crs integer DEFAULT 4326,
    "select" text DEFAULT '*'::text,
    "where" text DEFAULT NULL::text,
    "group" text DEFAULT NULL::text,
    "limit" integer DEFAULT NULL::integer,
    "offset" integer DEFAULT NULL::integer)
    RETURNS TABLE
            (
                src json
            )
    LANGUAGE 'plpgsql'

    COST 100
    VOLATILE
    ROWS 1000
AS
$BODY$
DECLARE
    qry            text;
    DECLARE row_ct int;
BEGIN
    qry := format(
            'SELECT
                %s,
                ST_AsText(geometry) as aoi,
                ST_Distance(geometry,''SRID=%s;POINT(%s %s)''::geometry) AS distance
            FROM
                %I
            ',
            "select", point_crs, x, y, collection
           );

    IF "where" IS NOT NULL THEN
        qry := qry || format('WHERE %s ', "where");
    END IF;

    IF "group" IS NOT NULL THEN
        qry := qry || format('GROUP BY %s ', "group");
    END IF;

    qry := qry || format(' ORDER BY geometry <#> ''SRID=%s;POINT(%s %s)''::geometry ', point_crs, x, y);

    IF "limit" IS NOT NULL THEN
        qry := qry || format('LIMIT %s  ', "limit");
    END IF;

    IF "limit" IS NOT NULL AND "offset" IS NOT NULL THEN
        qry := qry || format('OFFSET %s ', "offset");
    END IF;

    RETURN QUERY EXECUTE format('SELECT JSON_AGG(src) as src FROM (%s) as src ', qry);

    GET DIAGNOSTICS row_ct = ROW_COUNT;

    IF row_ct < 1 THEN
        RAISE EXCEPTION 'Only % rows!', row_ct;
    END IF;
END
$BODY$;


CREATE OR REPLACE FUNCTION public.geodb_get_collection_srid(
    collection text)
    RETURNS TABLE
            (
                src json
            )
    LANGUAGE 'plpgsql'

    COST 100
    VOLATILE
    ROWS 1000
AS
$BODY$
DECLARE
    res INTEGER;
BEGIN
    SELECT Find_SRID('public', collection, 'geometry') INTO res;
    RETURN QUERY EXECUTE format('SELECT JSON_AGG(src) as js ' ||
                                'FROM (SELECT %s AS srid
                               ) AS src',
                                res);
END
$BODY$;


-- FUNCTION: public.geodb_copy_collection(text, text)

-- DROP FUNCTION public.geodb_copy_collection(text, text);

CREATE OR REPLACE FUNCTION public.geodb_copy_collection(
    old_collection text,
    new_collection text)
    RETURNS text
    LANGUAGE 'plpgsql'
    COST 100
    VOLATILE PARALLEL UNSAFE
AS
$$
DECLARE
    usr     text;
    allowed int;
    qry     text;
BEGIN
    usr := (SELECT geodb_whoami());

    qry := 'SELECT geodb_user_allowed(''' || new_collection || ''',''' || usr || ''')';
    raise notice '%, %, %', new_collection, usr, qry;

    EXECUTE qry INTO allowed;

    IF allowed = 1 THEN
        EXECUTE 'CREATE TABLE "' || new_collection || '"(LIKE "' || old_collection || '" INCLUDING ALL)';

        EXECUTE 'GRANT ALL ON TABLE "' || new_collection || '" TO postgres';

        EXECUTE 'CREATE TRIGGER "update_' || new_collection || '_modtime"
                BEFORE UPDATE
                    ON "' || new_collection || '"
                FOR EACH ROW
                    EXECUTE PROCEDURE public.update_modified_column()';

        EXECUTE 'INSERT INTO "' || new_collection || '" (SELECT * FROM  "' || old_collection || '")';
        RETURN 'SUCCESS';
    END IF;

    raise exception '% has not access to that table or database.', usr;
END
$$;


-- FUNCTION: public.geodb_dashboard_view_query(text)

-- DROP FUNCTION public.geodb_dashboard_view_query(text);

CREATE OR REPLACE FUNCTION public.geodb_dashboard_view_query(tab text)
    RETURNS TABLE
            (
                aoi_id            character varying,
                country           character varying,
                site_name         character varying,
                indicator_code    character varying,
                sub_aoi           character varying,
                indicator_value   character varying,
                color_code        character varying,
                measurement_value character varying,
                max_time          timestamp without time zone,
                geometry          geometry
            )
    LANGUAGE 'plpgsql'
    COST 100
    VOLATILE PARALLEL UNSAFE
    ROWS 1000
AS
$BODY$
BEGIN
    RETURN QUERY EXECUTE format('SELECT i.aoi_id,
                                        i.country,
                                        i.site_name,
                                        i.indicator_code,
                                        i.sub_aoi,
                                        i.indicator_value,
                                        i.color_code,
                                        i.measurement_value,
                                        i.time,
                                        i.geometry
                                    FROM %I i
                                    INNER JOIN
                                    (SELECT aoi_id, indicator_code, max(time) as time FROM %I
                                    GROUP BY aoi_id, indicator_code) tmp
                                        ON i.aoi_id = tmp.aoi_id
                                        AND i.indicator_code = tmp.indicator_code
                                        AND i.time = tmp.time
                                    ORDER BY i.aoi_id, i.indicator_code',
                                tab, tab);
END
$BODY$;

-- FUNCTION: public.geodb_list_users(json)

-- DROP FUNCTION public.geodb_list_users(json);

CREATE OR REPLACE FUNCTION public.geodb_list_users()
    RETURNS TABLE
            (
                src json
            )
    LANGUAGE 'plpgsql'
AS
$BODY$
BEGIN
    RETURN QUERY SELECT JSON_AGG(vals) as src
                 FROM (SELECT usename AS role_name,
                              CASE
                                  WHEN usesuper AND usecreatedb THEN
                                      CAST('superuser, create database' AS pg_catalog.text)
                                  WHEN usesuper THEN
                                      CAST('superuser' AS pg_catalog.text)
                                  WHEN usecreatedb THEN
                                      CAST('create database' AS pg_catalog.text)
                                  ELSE
                                      CAST('' AS pg_catalog.text)
                                  END    role_attributes
                       FROM pg_catalog.pg_user
                       WHERE usename LIKE 'geodb_%'
                       ORDER BY role_name desc) as vals;
END
$BODY$;

CREATE OR REPLACE FUNCTION public.geodb_show_indexes(collection text)
    RETURNS TABLE
            (
                indexname name
            )
    LANGUAGE 'plpgsql'
AS
$BODY$
BEGIN
    RETURN QUERY EXECUTE format('SELECT indexname FROM pg_indexes WHERE tablename = ''%s''', collection);
END
$BODY$;

CREATE OR REPLACE FUNCTION public.geodb_create_index(collection text, property text)
    RETURNS void
    LANGUAGE 'plpgsql'
AS
$BODY$
DECLARE
    idx_name text;
BEGIN
    idx_name := geodb_get_index_name(collection, property);
    IF property = 'geometry' then
        EXECUTE format('CREATE INDEX %I ON %I USING GIST(%I)', idx_name, collection, property);
    ELSE
        EXECUTE format('CREATE INDEX %I ON %I (%I)', idx_name, collection, property);
    END IF;
END
$BODY$;

CREATE OR REPLACE FUNCTION public.geodb_drop_index(collection text, property text)
    RETURNS void
    LANGUAGE 'plpgsql'
AS
$BODY$
DECLARE
    idx_name text;
BEGIN
    idx_name := geodb_get_index_name(collection, property);
    EXECUTE format('DROP INDEX %I', idx_name);
END
$BODY$;

CREATE OR REPLACE FUNCTION public.geodb_get_index_name(collection text, property text)
    RETURNS text
    LANGUAGE 'plpgsql'
AS
$BODY$
DECLARE
    idx_name             text;
    collection_shortened text;
BEGIN
    idx_name := format('idx_%s_%s', property, collection);
    collection_shortened := collection;
    WHILE LENGTH(idx_name) > 63
        LOOP
            collection_shortened := SUBSTR(collection_shortened, 2, LENGTH(collection_shortened));
            idx_name := format('idx_%s_%s', property, collection_shortened);
        END LOOP;
    RETURN idx_name;
END
$BODY$;

-- group functions

CREATE OR REPLACE FUNCTION public.geodb_create_role(user_name text, user_group text)
    RETURNS void
    LANGUAGE 'plpgsql'
    SECURITY DEFINER
    -- see https://www.cybertec-postgresql.com/en/abusing-security-definer-functions/
    SET search_path = public,pg_temp
AS
$BODY$
DECLARE
    manage integer;
BEGIN
<<<<<<< HEAD
    EXECUTE format('SELECT COUNT(*) FROM geodb_user_info WHERE user_name = ''%s'' AND subscription LIKE ''%%manage%%''',
                   user_name) INTO manage;
    IF manage = 0 THEN
=======
    EXECUTE format('SELECT COUNT(*) FROM geodb_user_info WHERE user_name = ''%s'' AND subscription LIKE ''%%manage%%''', user_name) INTO manage;
    IF NOT current_setting('role') = 'geodb_admin' AND manage = 0 THEN
>>>>>>> 70ee4f4f
        RAISE EXCEPTION 'Insufficient subscription for user %', user_name;
    END IF;

    EXECUTE format('CREATE ROLE %I NOLOGIN
                                   NOSUPERUSER
                                   NOCREATEDB
                                   NOCREATEROLE
                                   NOREPLICATION', user_group);
    EXECUTE format('GRANT %I TO %I WITH ADMIN OPTION;', user_group, user_name);
END
$BODY$;

CREATE OR REPLACE FUNCTION public.geodb_group_publish_collection(collection text, user_group text)
    RETURNS void
    LANGUAGE 'plpgsql'
AS
$BODY$
BEGIN
    EXECUTE format('GRANT ALL ON TABLE %I TO %I', collection, user_group);
END
$BODY$;

CREATE OR REPLACE FUNCTION public.geodb_group_unpublish_collection(collection text, user_group text)
    RETURNS void
    LANGUAGE 'plpgsql'
AS
$BODY$
BEGIN
    EXECUTE format('REVOKE ALL ON TABLE %I FROM %I', collection, user_group);
END
$BODY$;

CREATE OR REPLACE FUNCTION public.geodb_group_publish_database(database text, user_group text)
    RETURNS void
    LANGUAGE 'plpgsql'
AS
$BODY$
BEGIN
    EXECUTE format('INSERT INTO geodb_user_databases(name, owner) VALUES(''%s'', ''%s'')', database, user_group);
END
$BODY$;

CREATE OR REPLACE FUNCTION public.geodb_group_unpublish_database(database text, user_group text)
    RETURNS void
    LANGUAGE 'plpgsql'
AS
$BODY$
BEGIN
    EXECUTE format('DELETE FROM geodb_user_databases WHERE name = ''%s'' AND owner = ''%s''', database, user_group);
END
$BODY$;

CREATE OR REPLACE FUNCTION public.geodb_get_user_roles(user_name text)
    RETURNS TABLE
            (
                src json
            )
    LANGUAGE 'plpgsql'
AS
$BODY$
BEGIN
    RETURN QUERY EXECUTE format(
            'SELECT JSON_AGG(src) FROM
                (SELECT rolname FROM pg_roles
                    WHERE pg_has_role(''%s'', oid, ''MEMBER'')
                ) as src', user_name);
END
$BODY$;

CREATE OR REPLACE FUNCTION public.geodb_get_group_users(group_name text)
    RETURNS TABLE
            (
                res json
            )
    LANGUAGE 'plpgsql'
AS
$BODY$
BEGIN
    RETURN QUERY EXECUTE format(
            'SELECT JSON_AGG(res) FROM
                (SELECT rolname from pg_catalog.pg_roles
                    WHERE oid in
                        (SELECT member FROM pg_catalog.pg_roles AS roles JOIN pg_catalog.pg_auth_members m ON m.roleid = roles.oid
                            WHERE roles.rolname = ''%s'')) as res;', group_name);
END
$BODY$;

CREATE OR REPLACE FUNCTION public.geodb_group_grant(user_group text, user_name text)
    RETURNS void
    LANGUAGE 'plpgsql'
AS
$BODY$
BEGIN
    EXECUTE format('GRANT %I TO %I;', user_group, user_name);
END
$BODY$;

CREATE OR REPLACE FUNCTION public.geodb_group_revoke(user_group text, user_name text)
    RETURNS void
    LANGUAGE 'plpgsql'
AS
$BODY$
BEGIN
    EXECUTE format('REVOKE %I FROM %I;', user_group, user_name);
END
$BODY$;

CREATE OR REPLACE FUNCTION public.geodb_get_grants(collection text)
    RETURNS TABLE
            (
                res json
            )
    LANGUAGE 'plpgsql'
AS
$BODY$
BEGIN
    RETURN QUERY EXECUTE format(
            'SELECT JSON_AGG(res) FROM
                (SELECT grantee::varchar, privilege_type::varchar
                    FROM information_schema.role_table_grants
                    WHERE table_name=''%s''
                    AND (grantee = current_user
                        OR grantee in
                            (SELECT rolname FROM pg_roles WHERE pg_has_role(current_user, oid, ''member''))
                        )
                ) as res', collection);
END
$BODY$;<|MERGE_RESOLUTION|>--- conflicted
+++ resolved
@@ -1554,14 +1554,8 @@
 DECLARE
     manage integer;
 BEGIN
-<<<<<<< HEAD
-    EXECUTE format('SELECT COUNT(*) FROM geodb_user_info WHERE user_name = ''%s'' AND subscription LIKE ''%%manage%%''',
-                   user_name) INTO manage;
-    IF manage = 0 THEN
-=======
     EXECUTE format('SELECT COUNT(*) FROM geodb_user_info WHERE user_name = ''%s'' AND subscription LIKE ''%%manage%%''', user_name) INTO manage;
     IF NOT current_setting('role') = 'geodb_admin' AND manage = 0 THEN
->>>>>>> 70ee4f4f
         RAISE EXCEPTION 'Insufficient subscription for user %', user_name;
     END IF;
 
