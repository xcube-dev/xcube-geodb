--- conflicted
+++ resolved
@@ -139,41 +139,6 @@
 END
 $BODY$;
 
-<<<<<<< HEAD
-=======
-REVOKE EXECUTE ON FUNCTION get_geodb_eventlog(text, text) FROM PUBLIC;
-
-CREATE OR REPLACE FUNCTION public.geodb_register_user_trg_func()
-    RETURNS trigger
-    LANGUAGE 'plpgsql'
-    COST 100
-    VOLATILE NOT LEAKPROOF
-AS
-$BODY$
-BEGIN
-    IF NEW.user_name IS NOT NULL THEN
-        EXECUTE format('SELECT geodb_register_user(''%s''::text, ''bla''::text)', NEW.user_name);
-    END IF;
-
-    EXECUTE format(
-            'GRANT EXECUTE ON FUNCTION geodb_drop_collections(text, json, bool) TO "%s"',
-            NEW.user_name);
-
-    RETURN NEW;
-END;
-$BODY$;
-
-
-DROP TRIGGER IF EXISTS geodb_register_user_trg ON "geodb_user_info";
-
-CREATE TRIGGER geodb_register_user_trg
-    AFTER INSERT
-    ON "geodb_user_info"
-    FOR EACH ROW
-EXECUTE PROCEDURE geodb_register_user_trg_func();
-
-
->>>>>>> 546d4dcf
 CREATE SEQUENCE IF NOT EXISTS public.geodb_user_databases_seq
     INCREMENT 1
     START 1
