--- conflicted
+++ resolved
@@ -1566,13 +1566,10 @@
 
         return self.get_collection(collection=collection, query=f'limit={num_lines}', database=database)
 
-<<<<<<< HEAD
-    def get_collection(self, collection: str, query: Optional[str] = None, database: Optional[str] = None) -> Union[GeoDataFrame, DataFrame]:
-=======
+
     def get_collection(self, collection: str, query: Optional[str] = None,
                        database: Optional[str] = None, limit: int = None,
                        offset: int = 0) -> Union[GeoDataFrame, DataFrame]:
->>>>>>> 0b7c4e8c
         """
         Query a collection.
 
