--- conflicted
+++ resolved
@@ -81,28 +81,12 @@
 # noinspection PyShadowingNames,PyUnusedLocal
 class GeoDBClient(object):
     """
-<<<<<<< HEAD
-=======
     Constructing the geoDB client. Dpending on the setup it will automatically setup credentials from
     environment variables. The user can also pass credentials into the constructor.
->>>>>>> e8ca6f65
 
     Args:
         server_url (str): The URL of the PostGrest Rest API service
         server_port (str): The port to the PostGrest Rest API service
-<<<<<<< HEAD
-        client_id (str): Client ID (overrides environment variables)
-        client_secret (str): Client secret (overrides environment variables)
-        auth_mode (str): Authentication mode [silent]. Can be 'client-credentials', 'password' and 'interactive'
-        auth_aud (str): Authentication audience
-        username Optional[str]: User name when auth_mode is 'password'
-        password Optional[str]: Password when auth_mode is 'password'
-        database Optional[str]: Default database [current user name]
-        config_file (str): Filename that stores config info for the geodb client
-        dotenv_file (str): Name of the dotenv file [.env] to set client IDs and secrets
-    """
-
-=======
         dotenv_file (str): Name of the dotenv file [.env] to set client IDs and secrets
         client_secret (str): Client secret (overrides environment variables)
         client_id (str): Client ID (overrides environment variables)
@@ -122,7 +106,6 @@
 
     version = version
 
->>>>>>> e8ca6f65
     def __init__(self,
                  server_url: Optional[str] = None,
                  server_port: Optional[int] = None,
@@ -137,10 +120,6 @@
                  config_file: str = str(Path.home()) + '/.geodb',
                  database: Optional[str] = None,
                  access_token_uri: Optional[str] = None):
-<<<<<<< HEAD
-
-=======
->>>>>>> e8ca6f65
         self._dotenv_file = dotenv_file
         self._database = None
         # Access token is set here or on request
