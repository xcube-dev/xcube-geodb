--- conflicted
+++ resolved
@@ -192,13 +192,10 @@
 
         self._config_file = config_file
 
-<<<<<<< HEAD
         if self._auth_mode not in ('interactive', 'password', 'client-credentials', 'openid', 'none'):
             raise GeoDBError("auth_mode can only be 'interactive', 'password', 'client-credentials', or 'openid'!")
-=======
         if self._auth_mode not in ('interactive', 'password', 'client-credentials', 'none'):
             raise GeoDBError("auth_mode can only be 'interactive', 'password', or 'client-credentials'!")
->>>>>>> 7be4fa77
 
         if self._auth_mode == "interactive":
             raise NotImplementedError("The interactive mode has not been implemented.")
@@ -513,10 +510,8 @@
 
         r = None
         try:
-            print(self._get_full_url(path=path))
             r = requests.put(self._get_full_url(path=path), json=payload, params=params,
                              headers=headers)
-            print(str(r.text))
             r.raise_for_status()
             return r
         except requests.HTTPError:
