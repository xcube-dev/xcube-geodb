#
# This is a basic build configuration for Travis CI.
# See http://conda.pydata.org/docs/travis.html for more info.
#

language: bash

os:
  - linux
  - osx
  - windows

install:
  - if [[ "$TRAVIS_OS_NAME" == "osx" ]]; then
      wget https://repo.continuum.io/miniconda/Miniconda3-latest-MacOSX-x86_64.sh -O miniconda.sh;
      bash miniconda.sh -b -p $HOME/miniconda;
      export PATH="$HOME/miniconda/bin:$PATH";
    elif [[ "$TRAVIS_OS_NAME" == "windows" ]]; then
      choco install -y openssl;
      choco install -y miniconda3;
      export PATH="/c/tools/miniconda3/Scripts:$PATH";
      source activate base;
    else
      wget https://repo.continuum.io/miniconda/Miniconda3-latest-Linux-x86_64.sh -O miniconda.sh;
      bash miniconda.sh -b -p $HOME/miniconda;
      export PATH="$HOME/miniconda/bin:$PATH";
    fi
  # - hash -r
  - conda config --add channels conda-forge
  # - conda config --set channel_priority strict
  - conda config --set always_yes yes --set changeps1 no
  - conda update -n base conda
  # Useful for debugging any issues with conda
  - conda info -a

  - conda env create --file environment.yml
  - source activate xcube_geodb
  - conda list
  - python setup.py install

script:
  - if [[ "$TRAVIS_OS_NAME" == "linux" ]]; then
      for f in xcube_geodb/sql/*.sql;
      do
        pgsanity $f;
      done
    fi
  - py.test -v --cov=xcube_geodb
  - pip install codecov
  - codecov --env TRAVIS_PYTHON_VERSION

<<<<<<< HEAD
deploy:
  # Deploy to Anaconda.org
  - provider: script
    script: bash conda/conda_upload.sh
    on:
      tags: true
    skip_cleanup: true

=======
>>>>>>> f3110854


<|MERGE_RESOLUTION|>--- conflicted
+++ resolved
@@ -49,16 +49,5 @@
   - pip install codecov
   - codecov --env TRAVIS_PYTHON_VERSION
 
-<<<<<<< HEAD
-deploy:
-  # Deploy to Anaconda.org
-  - provider: script
-    script: bash conda/conda_upload.sh
-    on:
-      tags: true
-    skip_cleanup: true
-
-=======
->>>>>>> f3110854
 
 
