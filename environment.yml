--- conflicted
+++ resolved
@@ -10,12 +10,7 @@
   - geopandas >=0.5
   - matplotlib-base
   - descartes
-<<<<<<< HEAD
-  - postgresql >=11.5
-  - pip
-=======
   - requests
->>>>>>> 21c1d1ac
   # Testing
   - pytest >=4.4
   - pytest-cov >=2.6
